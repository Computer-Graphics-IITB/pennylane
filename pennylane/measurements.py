--- conflicted
+++ resolved
@@ -19,11 +19,8 @@
 """
 # pylint: disable=too-many-instance-attributes
 import copy
-<<<<<<< HEAD
 import functools
 import uuid
-=======
->>>>>>> d565eec3
 import functools
 import uuid
 from collections.abc import Iterable
@@ -1214,8 +1211,6 @@
     return MeasurementProcess(MutualInfo, wires=[wires0, wires1], log_base=log_base)
 
 
-<<<<<<< HEAD
-=======
 def classical_shadow(wires, seed_recipes=True):
     """
     The classical shadow measurement protocol.
@@ -1402,87 +1397,9 @@
 T = TypeVar("T")
 
 
->>>>>>> d565eec3
 class MeasurementValueError(ValueError):
     """Error raised when an unknown measurement value is being used."""
 
-
-<<<<<<< HEAD
-=======
-class MeasurementValue(Generic[T]):
-    """A class representing unknown measurement outcomes in the qubit model.
-
-    Measurements on a single qubit in the computational basis are assumed.
-
-    Args:
-        measurement_id (str): The id of the measurement that this object depends on.
-        zero_case (float): the first measurement outcome value
-        one_case (float): the second measurement outcome value
-    """
-
-    __slots__ = ("_depends_on", "_zero_case", "_one_case", "_control_value")
-
-    def __init__(
-        self,
-        measurement_id: str,
-        zero_case: float = 0,
-        one_case: float = 1,
-    ):
-        self._depends_on = measurement_id
-        self._zero_case = zero_case
-        self._one_case = one_case
-        self._control_value = one_case  # By default, control on the one case
-
-    @property
-    def branches(self):
-        """A dictionary representing all the possible outcomes of the MeasurementValue."""
-        branch_dict = {}
-        branch_dict[(0,)] = self._zero_case
-        branch_dict[(1,)] = self._one_case
-        return branch_dict
-
-    def __invert__(self):
-        """Return a copy of the measurement value with an inverted control
-        value."""
-        inverted_self = copy.copy(self)
-        zero = self._zero_case
-        one = self._one_case
-
-        inverted_self._control_value = one if self._control_value == zero else zero
-
-        return inverted_self
-
-    def __eq__(self, control_value):
-        """Allow asserting measurement values."""
-        measurement_outcomes = {self._zero_case, self._one_case}
-
-        if not isinstance(control_value, tuple(type(val) for val in measurement_outcomes)):
-            raise MeasurementValueError(
-                "The equality operator is used to assert measurement outcomes, but got a value "
-                + f"with type {type(control_value)}."
-            )
-
-        if control_value not in measurement_outcomes:
-            raise MeasurementValueError(
-                "Unknown measurement value asserted; the set of possible measurement outcomes is: "
-                + f"{measurement_outcomes}."
-            )
-
-        self._control_value = control_value
-        return self
-
-    @property
-    def control_value(self):
-        """The control value to consider for the measurement outcome."""
-        return self._control_value
-
-    @property
-    def measurements(self):
-        """List of all measurements this MeasurementValue depends on."""
-        return [self._depends_on]
-
-
->>>>>>> d565eec3
 def measure(wires):
     """Perform a mid-circuit measurement in the computational basis on the
     supplied qubit.
