--- conflicted
+++ resolved
@@ -406,13 +406,8 @@
             )
 
         else:
-<<<<<<< HEAD
-            param = ", ".join([self.single_parameter_representation(par) for par in op.data])
-            representation = f"{name}({param})"
-=======
             r = ", ".join([self.single_parameter_representation(par) for par in op.data])
             representation = f"{name}({r})"
->>>>>>> e4dc1d2e
 
         if getattr(op, "inverse", False):
             representation += self.charset.to_superscript("-1")
