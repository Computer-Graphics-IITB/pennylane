# Copyright 2018-2021 Xanadu Quantum Technologies Inc.

# Licensed under the Apache License, Version 2.0 (the "License");
# you may not use this file except in compliance with the License.
# You may obtain a copy of the License at

#     http://www.apache.org/licenses/LICENSE-2.0

# Unless required by applicable law or agreed to in writing, software
# distributed under the License is distributed on an "AS IS" BASIS,
# WITHOUT WARRANTIES OR CONDITIONS OF ANY KIND, either express or implied.
# See the License for the specific language governing permissions and
# limitations under the License.
"""
Contains the hamiltonian expand tape transform
"""
# pylint: disable=protected-access
from typing import Sequence

import pennylane as qml
from pennylane.measurements import Expectation
from pennylane.ops import Hamiltonian, Sum
from pennylane.tape import QuantumScript


def hamiltonian_expand(tape: QuantumScript, group=True):
    r"""
    Splits a tape measuring a Hamiltonian expectation into mutliple tapes of Pauli expectations,
    and provides a function to recombine the results.

    Args:
        tape (.QuantumTape): the tape used when calculating the expectation value
            of the Hamiltonian
        group (bool): Whether to compute disjoint groups of commuting Pauli observables, leading to fewer tapes.
            If grouping information can be found in the Hamiltonian, it will be used even if group=False.

    Returns:
        tuple[list[.QuantumTape], function]: Returns a tuple containing a list of
        quantum tapes to be evaluated, and a function to be applied to these
        tape executions to compute the expectation value.

    **Example**

    Given a Hamiltonian,

    .. code-block:: python3

        H = qml.PauliY(2) @ qml.PauliZ(1) + 0.5 * qml.PauliZ(2) + qml.PauliZ(1)

    and a tape of the form,

    .. code-block:: python3

        with qml.tape.QuantumTape() as tape:
            qml.Hadamard(wires=0)
            qml.CNOT(wires=[0, 1])
            qml.PauliX(wires=2)

            qml.expval(H)

    We can use the ``hamiltonian_expand`` transform to generate new tapes and a classical
    post-processing function for computing the expectation value of the Hamiltonian.

    >>> tapes, fn = qml.transforms.hamiltonian_expand(tape)

    We can evaluate these tapes on a device:

    >>> dev = qml.device("default.qubit", wires=3)
    >>> res = dev.batch_execute(tapes)

    Applying the processing function results in the expectation value of the Hamiltonian:

    >>> fn(res)
    -0.5

    Fewer tapes can be constructed by grouping commuting observables. This can be achieved
    by the ``group`` keyword argument:

    .. code-block:: python3

        H = qml.Hamiltonian([1., 2., 3.], [qml.PauliZ(0), qml.PauliX(1), qml.PauliX(0)])

        with qml.tape.QuantumTape() as tape:
            qml.Hadamard(wires=0)
            qml.CNOT(wires=[0, 1])
            qml.PauliX(wires=2)
            qml.expval(H)

    With grouping, the Hamiltonian gets split into two groups of observables (here ``[qml.PauliZ(0)]`` and
    ``[qml.PauliX(1), qml.PauliX(0)]``):

    >>> tapes, fn = qml.transforms.hamiltonian_expand(tape)
    >>> len(tapes)
    2

    Without grouping it gets split into three groups (``[qml.PauliZ(0)]``, ``[qml.PauliX(1)]`` and ``[qml.PauliX(0)]``):

    >>> tapes, fn = qml.transforms.hamiltonian_expand(tape, group=False)
    >>> len(tapes)
    3

    Alternatively, if the Hamiltonian has already computed groups, they are used even if ``group=False``:

    .. code-block:: python3

        obs = [qml.PauliZ(0), qml.PauliX(1), qml.PauliX(0)]
        coeffs = [1., 2., 3.]
        H = qml.Hamiltonian(coeffs, obs, grouping_type='qwc')

        # the initialisation already computes grouping information and stores it in the Hamiltonian
        assert H.grouping_indices is not None

        with qml.tape.QuantumTape() as tape:
            qml.Hadamard(wires=0)
            qml.CNOT(wires=[0, 1])
            qml.PauliX(wires=2)
            qml.expval(H)

    Grouping information has been used to reduce the number of tapes from 3 to 2:

    >>> tapes, fn = qml.transforms.hamiltonian_expand(tape, group=False)
    >>> len(tapes)
    2
    """
    non_expanded_measurements = []
    non_expanded_measurement_idxs = []
    expanded_tapes = []
    expanded_measurement_idxs = []
    expanded_coeffs = []
    expanded_grouping = []
    for idx, m in enumerate(tape.measurements):
        if isinstance(m.obs, Hamiltonian) and m.return_type is Expectation:
            hamiltonian = m.obs
            # note: for backward passes of some frameworks
            # it is crucial to use the hamiltonian.data attribute,
            # and not hamiltonian.coeffs when recombining the results
            inner_grouping = False
            if group or hamiltonian.grouping_indices is not None:
                inner_grouping = True

                if hamiltonian.grouping_indices is None:
                    # explicitly selected grouping, but indices not yet computed
                    hamiltonian.compute_grouping()

                inner_coeffs = [
                    qml.math.stack([hamiltonian.data[i] for i in indices])
                    for indices in hamiltonian.grouping_indices
                ]

                obs_groupings = [
                    [hamiltonian.ops[i] for i in indices]
                    for indices in hamiltonian.grouping_indices
                ]

                # make one tape per grouping, measuring the
                # observables in that grouping
                inner_tapes = []
                for obs in obs_groupings:
                    new_tape = tape.__class__(tape._ops, (qml.expval(o) for o in obs), tape._prep)

                    new_tape = new_tape.expand(stop_at=lambda obj: True)
                    inner_tapes.append(new_tape)

            else:
                inner_coeffs = hamiltonian.data

                # make one tape per observable
                inner_tapes = []
                for o in hamiltonian.ops:
                    # pylint: disable=protected-access
                    new_tape = tape.__class__(tape._ops, [qml.expval(o)], tape._prep)
                    inner_tapes.append(new_tape)

            expanded_tapes.extend(inner_tapes)
            expanded_coeffs.append(inner_coeffs)
            expanded_measurement_idxs.append(idx)
            expanded_grouping.append(inner_grouping)

        else:
            non_expanded_measurements.append(m)
            non_expanded_measurement_idxs.append(idx)

    non_expanded_tape = (
        [QuantumScript(ops=tape._ops, measurements=non_expanded_measurements, prep=tape._prep)]
        if non_expanded_measurements
        else []
    )
    tapes = expanded_tapes + non_expanded_tape
    measurement_idxs = expanded_measurement_idxs + non_expanded_measurement_idxs

    def processing_fn(res):
        processed_results = []
        # process results of all tapes except the last one
        for idx, (coeff, grouping) in enumerate(zip(expanded_coeffs, expanded_grouping)):
            expanded_results = res[idx : idx + len(coeff)]
            processed_results.extend(
                [_process_hamiltonian_results(expanded_results, coeff, grouping)]
            )
        # add results of tape containing all the non-sum observables
        if non_expanded_tape:
            non_expanded_res = [res[-1]] if len(non_expanded_measurement_idxs) == 1 else res[-1]
            processed_results.extend(non_expanded_res)
        # sort results
        sorted_results = sorted(zip(processed_results, measurement_idxs), key=lambda x: x[1])
        if len(sorted_results) > 1:
            return [res[0] for res in sorted_results]
        return sorted_results[0][0]

    return tapes, processing_fn


def _process_hamiltonian_results(res: Sequence[float], coeff: Sequence[float], grouping: bool):
    """Process results obtained from the expansion of a single Hamiltonian.

    Args:
        res (Sequence[float]): results from the expanded tapes
        coeff (Sequence[float]): coefficient of each tape
        grouping (bool): wether grouping was used during the expansion

    Returns:
        float: post-processed result
    """
    if grouping:
        if qml.active_return():
            dot_products = [
                qml.math.dot(
                    qml.math.reshape(
                        qml.math.convert_like(r_group, c_group), qml.math.shape(c_group)
                    ),
                    c_group,
                )
                for c_group, r_group in zip(coeff, res)
            ]
        else:
            dot_products = [qml.math.dot(r_group, c_group) for c_group, r_group in zip(coeff, res)]
    else:
        dot_products = [qml.math.dot(qml.math.squeeze(r), c) for c, r in zip(coeff, res)]
    return qml.math.sum(qml.math.stack(dot_products), axis=0)


def sum_expand(tape: QuantumScript, group=True):
    """Splits a tape measuring a Sum expectation into mutliple tapes of summand expectations,
    and provides a function to recombine the results.

    Args:
        tape (.QuantumTape): the tape used when calculating the expectation value
            of the Hamiltonian
        group (bool): Whether to compute disjoint groups of commuting Pauli observables, leading to fewer tapes.
            If grouping information can be found in the Hamiltonian, it will be used even if group=False.

    Returns:
        tuple[list[.QuantumTape], function]: Returns a tuple containing a list of
        quantum tapes to be evaluated, and a function to be applied to these
        tape executions to compute the expectation value.

    **Example**

    Given a Sum operator,

    .. code-block:: python3

        S = qml.op_sum(qml.prod(qml.PauliY(2), qml.PauliZ(1)), qml.s_prod(0.5, qml.PauliZ(2)), qml.PauliZ(1))

    and a tape of the form,

    .. code-block:: python3

        with qml.tape.QuantumTape() as tape:
            qml.Hadamard(wires=0)
            qml.CNOT(wires=[0, 1])
            qml.PauliX(wires=2)

            qml.expval(qml.PauliZ(0))
            qml.expval(S)
            qml.expval(qml.PauliX(1))
            qml.expval(qml.PauliZ(2))

    We can use the ``sum_expand`` transform to generate new tapes and a classical
    post-processing function to speed-up the computation of the expectation value of the `Sum`.

    >>> tapes, fn = qml.transforms.sum_expand(tape, group=False)
    >>> for tape in tapes:
    ...     print(tape.measurements)
    [expval(PauliY(wires=[2]) @ PauliZ(wires=[1]))]
    [expval(0.5*(PauliZ(wires=[2])))]
    [expval(PauliZ(wires=[1]))]
    [expval(PauliZ(wires=[0])), expval(PauliX(wires=[1])), expval(PauliZ(wires=[2]))]

    Four tapes are generated: the first three contain the summands of the `Sum` operator,
    and the last tape contains the remaining observables.

    We can evaluate these tapes on a device:

    >>> dev = qml.device("default.qubit", wires=3)
    >>> res = dev.batch_execute(tapes)

    Applying the processing function results in the expectation value of the Hamiltonian:

        >>> fn(res)
    [0.0, -0.5, 0.0, -0.9999999999999996]

    Fewer tapes can be constructed by grouping commuting observables. This can be achieved
    by the ``group`` keyword argument:

    .. code-block:: python3

        S = qml.op_sum(qml.PauliZ(0), qml.s_prod(2, qml.PauliX(1)), qml.s_prod(3, qml.PauliX(0)))

        with qml.tape.QuantumTape() as tape:
            qml.Hadamard(wires=0)
            qml.CNOT(wires=[0, 1])
            qml.PauliX(wires=2)
            qml.expval(S)

    With grouping, the Sum gets split into two groups of observables (here
    ``[qml.PauliZ(0), qml.s_prod(2, qml.PauliX(1))]`` and ``[qml.s_prod(3, qml.PauliX(0))]``):

    >>> tapes, fn = qml.transforms.sum_expand(tape, group=True)
    >>> for tape in tapes:
    ...     print(tape.measurements)
    [expval(PauliZ(wires=[0])), expval(2*(PauliX(wires=[1])))]
    [expval(3*(PauliX(wires=[0])))]
    """
    non_expanded_measurements = []
    non_expanded_measurement_idxs = []
    expanded_tapes = []
    expanded_measurement_idxs = []
    num_tapes = []
    for idx, m in enumerate(tape.measurements):
        if isinstance(m.obs, Sum) and m.return_type is Expectation:
            sum_op = m.obs
            if group:
                # make one tape per group of qwc observables
                obs_groupings = _group_summands(sum_op)
                tapes = [
                    QuantumScript(tape._ops, [qml.expval(o) for o in obs], tape._prep)
                    for obs in obs_groupings
                ]
            else:
                # make one tape per summand
                tapes = [
                    QuantumScript(ops=tape.operations, measurements=[qml.expval(summand)])
                    for summand in sum_op.operands
                ]

            expanded_tapes.extend(tapes)
            expanded_measurement_idxs.append(idx)
            num_tapes.append(len(tapes))

        else:
            non_expanded_measurements.append(m)
            non_expanded_measurement_idxs.append(idx)

    non_expanded_tape = (
        [QuantumScript(ops=tape._ops, measurements=non_expanded_measurements, prep=tape._prep)]
        if non_expanded_measurements
        else []
    )
    tapes = expanded_tapes + non_expanded_tape
<<<<<<< HEAD
    # indices used to reorder the obtained results
=======
    # Indices used for reordering the obtained results in the postprocessing function
>>>>>>> 1c97f42f
    measurement_idxs = expanded_measurement_idxs + non_expanded_measurement_idxs

    def processing_fn(res):
        processed_results = []
        # process results of all tapes except the last one
        for idx, n_tapes in enumerate(num_tapes):
            sum_results = res[idx : idx + n_tapes]
            processed_results.extend([_process_sum_results(sum_results, group=group)])
        # add results of last tape, which contains all the non-sum observables
        if non_expanded_tape:
            non_expanded_res = [res[-1]] if len(non_expanded_measurement_idxs) == 1 else res[-1]
            processed_results.extend(non_expanded_res)
        # sort results
        sorted_results = sorted(zip(processed_results, measurement_idxs), key=lambda x: x[1])
        if len(sorted_results) > 1:
            return [res[0] for res in sorted_results]
        return sorted_results[0][0]

    return tapes, processing_fn


def _group_summands(sum: Sum):
    """Group summands of Sum operator into qubit-wise commuting groups.

    Args:
        sum (Sum): sum operator

    Returns:
        list[list[Operator]]: list of lists of qubit-wise commuting operators
    """
    qwc_groups = []
    for summand in sum.operands:
        op_added = False
        for idx, (wires, group) in enumerate(qwc_groups):
            if all(wire not in summand.wires for wire in wires):
                qwc_groups[idx] = (wires + summand.wires, group + [summand])
                op_added = True
                break

        if not op_added:
            qwc_groups.append((summand.wires, [summand]))

    return [group[1] for group in qwc_groups]


def _process_sum_results(res: Sequence[float], group: bool):
    """Process the results obtained from the execution of the expanded tapes.

    Args:
        res (Sequence[float]): results of each expanded tape
        group (bool): whether grouping was used during expansion

    Returns:
        float: processed result
    """
    if group:
        res = [qml.math.sum(c_group) for c_group in res]
    return qml.math.sum(qml.math.stack(res), axis=0)<|MERGE_RESOLUTION|>--- conflicted
+++ resolved
@@ -357,11 +357,7 @@
         else []
     )
     tapes = expanded_tapes + non_expanded_tape
-<<<<<<< HEAD
-    # indices used to reorder the obtained results
-=======
     # Indices used for reordering the obtained results in the postprocessing function
->>>>>>> 1c97f42f
     measurement_idxs = expanded_measurement_idxs + non_expanded_measurement_idxs
 
     def processing_fn(res):
