--- conflicted
+++ resolved
@@ -146,12 +146,7 @@
 
     ~transforms.broadcast_expand
     ~transforms.measurement_grouping
-<<<<<<< HEAD
     ~transforms.split_tape
-=======
-    ~transforms.hamiltonian_expand
-    ~transforms.sum_expand
->>>>>>> 31487754
 
 Decorators and utility functions
 --------------------------------
@@ -186,54 +181,51 @@
     ~transforms.poly_extrapolate
     ~transforms.richardson_extrapolate
 """
+from . import qcut
+from .adjoint_metric_tensor import adjoint_metric_tensor
+from .batch_input import batch_input
+from .batch_params import batch_params
+from .batch_partial import batch_partial
+
 # Import the decorators first to prevent circular imports when used in other transforms
 from .batch_transform import batch_transform, map_batch_transform
-from .qfunc_transforms import make_tape, single_tape_transform, qfunc_transform
-from .op_transforms import op_transform
-from .batch_params import batch_params
-from .batch_input import batch_input
-from .batch_partial import batch_partial
+from .broadcast_expand import broadcast_expand
 from .classical_jacobian import classical_jacobian
-from .condition import cond, Conditional
+from .commutation_dag import CommutationDAG, CommutationDAGNode, commutation_dag
 from .compile import compile
-from .decompositions import zyz_decomposition, two_qubit_decomposition
+from .condition import Conditional, cond
+from .decompositions import two_qubit_decomposition, zyz_decomposition
 from .defer_measurements import defer_measurements
-from .split_tape import split_tape
-from .split_non_commuting import split_non_commuting
+from .insert_ops import insert
 from .measurement_grouping import measurement_grouping
 from .metric_tensor import metric_tensor
-from .adjoint_metric_tensor import adjoint_metric_tensor
-from .insert_ops import insert
-from .mitigate import mitigate_with_zne, fold_global, poly_extrapolate, richardson_extrapolate
+from .mitigate import fold_global, mitigate_with_zne, poly_extrapolate, richardson_extrapolate
+from .op_transforms import op_transform
 from .optimization import (
     cancel_inverses,
     commute_controlled,
+    merge_amplitude_embedding,
     merge_rotations,
-    single_qubit_fusion,
-    merge_amplitude_embedding,
-    remove_barrier,
-    undo_swaps,
     pattern_matching,
     pattern_matching_optimization,
+    remove_barrier,
+    single_qubit_fusion,
+    undo_swaps,
 )
+from .qcut import cut_circuit, cut_circuit_mc
+from .qfunc_transforms import make_tape, qfunc_transform, single_tape_transform
+from .qmc import apply_controlled_Q, quantum_monte_carlo
 from .specs import specs
-from .qmc import apply_controlled_Q, quantum_monte_carlo
-from .unitary_to_rot import unitary_to_rot
-from .commutation_dag import (
-    commutation_dag,
-    CommutationDAG,
-    CommutationDAGNode,
-)
+from .split_non_commuting import split_non_commuting
+from .split_tape import split_tape
 from .tape_expand import (
+    create_decomp_expand_fn,
+    create_expand_fn,
     expand_invalid_trainable,
     expand_multipar,
     expand_nonunitary_gen,
     expand_trainable_multipar,
-    create_expand_fn,
-    create_decomp_expand_fn,
     set_decomposition,
 )
 from .transpile import transpile
-from . import qcut
-from .qcut import cut_circuit, cut_circuit_mc
-from .broadcast_expand import broadcast_expand+from .unitary_to_rot import unitary_to_rot