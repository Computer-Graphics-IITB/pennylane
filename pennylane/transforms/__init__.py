--- conflicted
+++ resolved
@@ -204,11 +204,8 @@
 from .metric_tensor import metric_tensor
 from .adjoint_metric_tensor import adjoint_metric_tensor
 from .insert_ops import insert
-<<<<<<< HEAD
 from .insert_paulirot import insert_paulirot
-=======
-
->>>>>>> dcc25a28
+
 from .mitigate import mitigate_with_zne, fold_global, poly_extrapolate, richardson_extrapolate
 from .optimization import (
     cancel_inverses,
