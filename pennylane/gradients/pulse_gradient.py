# Copyright 2023 Xanadu Quantum Technologies Inc.

# Licensed under the Apache License, Version 2.0 (the "License");
# you may not use this file except in compliance with the License.
# You may obtain a copy of the License at

#     http://www.apache.org/licenses/LICENSE-2.0

# Unless required by applicable law or agreed to in writing, software
# distributed under the License is distributed on an "AS IS" BASIS,
# WITHOUT WARRANTIES OR CONDITIONS OF ANY KIND, either express or implied.
# See the License for the specific language governing permissions and
# limitations under the License.
"""
This module contains functions for computing the stochastic parameter-shift gradient
of pulse sequences in a qubit-based quantum tape.
"""
import numpy as np

import pennylane as qml
from pennylane.pulse import ParametrizedEvolution

from .parameter_shift import _make_zero_rep
from .general_shift_rules import eigvals_to_frequencies, generate_shift_rule
from .gradient_transform import (
    _all_zero_grad,
    assert_active_return,
    assert_no_state_returns,
    assert_no_variance,
    choose_grad_methods,
    gradient_analysis_and_validation,
    gradient_transform,
    _no_trainable_grad,
    reorder_grads,
)

has_jax = True
try:
    import jax
    import jax.numpy as jnp
except ImportError:
    has_jax = False


def _assert_has_jax(transform_name):
    """Check that JAX is installed and imported correctly, otherwise raise an error.

    Args:
        transform_name (str): Name of the gradient transform that queries the return system
    """
    if not has_jax:  # pragma: no cover
        raise ImportError(
            f"Module jax is required for the {transform_name} gradient transform. "
            "You can install jax via: pip install jax jaxlib"
        )


def _split_evol_ops(op, ob, tau):
    r"""Randomly split a ``ParametrizedEvolution`` with respect to time into two operations and
    insert a Pauli rotation using a given Pauli word and rotation angles :math:`\pm\pi/2`.
    This yields two groups of three operations each.

    Args:
        op (ParametrizedEvolution): operation to split up.
        ob (`~.Operator`): generating Hamiltonian term to insert the parameter-shift rule for.
        tau (float or tensor_like): split-up time(s). If multiple times are passed, the split-up
            operations are set up to return intermediate time evolution results, leading to
            broadcasting effectively.

    Returns:
        tuple[list[`~.Operation`]]: The split-time evolution, expressed as three operations in the
            inner lists. The number of tuples is given by the number of shifted terms in the
            parameter-shift rule of the generating Hamiltonian term ``ob``.
        tensor_like: Coefficients of the parameter-shift rule of the provided generating Hamiltonian
            term ``ob``.
    """
    t0, *_, t1 = op.t
    # If there are multiple values for tau, use broadcasting
    if bcast := qml.math.ndim(tau) > 0:
        # With broadcasting, create a sorted array of [t_0, *sorted(taus), t_1]
        # Use this array for both, the pulse before and after the inserted operation.
        # The way we slice the resulting tape results later on accomodates for the additional
        # time points t_0 and t_1 in the array.
        tau = jnp.sort(tau)
        before_t = jnp.concatenate([jnp.array([t0]), tau, jnp.array([t1])])
        after_t = before_t.copy()
    else:
        # Create a time interval from start to split and one from split to end
        before_t = jax.numpy.array([t0, tau])
        after_t = jax.numpy.array([tau, t1])

    if qml.pauli.is_pauli_word(ob):
        prefactor = next(iter(qml.pauli.pauli_sentence(ob).values()))
        word = qml.pauli.pauli_word_to_string(ob)
        insert_ops = [qml.PauliRot(shift, word, ob.wires) for shift in [np.pi / 2, -np.pi / 2]]
        coeffs = [prefactor, -prefactor]
    else:
        eigvals = qml.eigvals(ob)
        coeffs, shifts = zip(*generate_shift_rule(eigvals_to_frequencies(tuple(eigvals))))
        insert_ops = [qml.exp(qml.dot([-1j * shift], [ob])) for shift in shifts]

    # Create Pauli rotations to be inserted at tau
    ode_kwargs = op.odeint_kwargs
    # If we are broadcasting, make use of the `return_intermediate` and `complementary` features
    ops = tuple(
        [
            op(op.data, before_t, return_intermediate=bcast, **ode_kwargs),
            insert_op,
            op(op.data, after_t, return_intermediate=bcast, complementary=bcast, **ode_kwargs),
        ]
        for insert_op in insert_ops
    )
    return ops, jnp.array(coeffs)


def _split_evol_tape(tape, split_evolve_ops, op_idx):
    """Replace a marked ``ParametrizedEvolution`` in a given tape by provided operations, creating
    one tape per group of operations.

    Args:
        tape (QuantumTape): original tape
        split_evolve_ops (tuple[list[qml.Operation]]): The time-split evolution operations as
            created by ``_split_evol_ops``. For each group of operations, a new tape
            is created.
        op_idx (int): index of the operation to replace within the tape

    Returns:
        list[QuantumTape]: new tapes with replaced operation, one tape per group of operations in
        ``split_evolve_ops``.
    """
    ops_pre = tape.operations[:op_idx]
    ops_post = tape.operations[op_idx + 1 :]
    return [
        qml.tape.QuantumScript(ops_pre + split + ops_post, tape.measurements, shots=tape.shots)
        for split in split_evolve_ops
    ]


# pylint: disable=too-many-arguments
def _parshift_and_integrate(
<<<<<<< HEAD
    results, cjacs, int_prefactor, single_measure, has_partitioned_shots, use_broadcasting
=======
    results, cjacs, int_prefactor, psr_coeffs, single_measure, shot_vector, use_broadcasting
>>>>>>> 8b5b92b0
):
    """Apply the parameter-shift rule post-processing to tape results and contract
    with classical Jacobians, effectively evaluating the numerical integral of the stochastic
    parameter-shift rule.

    Args:
        results (list): Tape evaluation results, corresponding to the modified quantum
            circuit result when using the applicable parameter shifts and the sample splitting
            times. Results should be ordered such that the different shifted circuits for a given
            splitting time are grouped together
        cjacs (tensor_like): classical Jacobian evaluated at the splitting times
        int_prefactor (float): prefactor of the numerical integration, corresponding to the size
            of the time range divided by the number of splitting time samples
        psr_coeffs (tensor_like): Coefficients of the parameter-shift rule to contract the results
            with before integrating numerically.
        single_measure (bool): Whether the results contain a single measurement per shot setting
        has_partitioned_shots (bool): Whether the results have a shot vector axis
        use_broadcasting (bool): Whether broadcasting was used in the tapes that returned the
            ``results``.
    Returns:
        tensor_like or tuple[tensor_like] or tuple[tuple[tensor_like]]: Gradient entry
    """

    if use_broadcasting:

        def _psr_and_contract(res_list, cjacs, int_prefactor):
            # Stack results and slice away the first and last values, corresponding to the initial
            # condition and the final value of the time evolution, but not to a splitting time
            res = qml.math.stack(res_list)[:, 1:-1]
            # Contract the results with the parameter-shift rule coefficients
            parshift = qml.math.tensordot(psr_coeffs, res, axes=1)
            return qml.math.tensordot(parshift, cjacs, axes=[[0], [0]]) * int_prefactor

    else:
        num_shifts = len(psr_coeffs)

        def _psr_and_contract(res_list, cjacs, int_prefactor):
            res = qml.math.stack(res_list)
            # Reshape the results such that the first axis corresponds to the splitting times
            # and the second axis corresponds to different shifts. All other axes are untouched
            shape = qml.math.shape(res)
            new_shape = (shape[0] // num_shifts, num_shifts) + shape[1:]
            res = qml.math.reshape(res, new_shape)
            # Contract the results with the parameter-shift rule coefficients
            parshift = qml.math.tensordot(psr_coeffs, res, axes=[[0], [1]])
            return qml.math.tensordot(parshift, cjacs, axes=[[0], [0]]) * int_prefactor

<<<<<<< HEAD
    nesting_layers = (not single_measure) + has_partitioned_shots
    if nesting_layers == 1:
        return tuple(_diff_and_contract(r, cjacs, int_prefactor) for r in zip(*results))
    if nesting_layers == 0:
=======
    # If multiple measure xor shot_vector: One axis to pull out of the shift rule and integration
    if not single_measure + shot_vector == 1:
        return tuple(_psr_and_contract(r, cjacs, int_prefactor) for r in zip(*results))
    if single_measure:
>>>>>>> 8b5b92b0
        # Single measurement without shot vector
        return _psr_and_contract(results, cjacs, int_prefactor)

    # Multiple measurements with shot vector. Not supported with broadcasting yet.
    if use_broadcasting:
        # TODO: Remove once #2690 is resolved
        raise NotImplementedError(
            "Broadcasting, multiple measurements and shot vectors are currently not "
            "supported all simultaneously by stoch_pulse_grad."
        )
    return tuple(
        tuple(_psr_and_contract(_r, cjacs, int_prefactor) for _r in zip(*r)) for r in zip(*results)
    )


# pylint: disable=too-many-arguments
def _stoch_pulse_grad(
    tape, argnum=None, num_split_times=1, sampler_seed=None, shots=None, use_broadcasting=False
):
    r"""Compute the gradient of a quantum circuit composed of pulse sequences by applying the
    stochastic parameter shift rule.

    For a pulse-based cost function :math:`C(\boldsymbol{v}, T)`
    with variational parameters :math:`\boldsymbol{v}` and evolution time :math:`T`, it is given by
    (c.f. Eqn. (6) in `Leng et al. (2022) <https://arxiv.org/abs/2210.15812>`__ with altered
    notation):

    .. math::

        \frac{\partial C}{\partial v_k}
        = \int_{0}^{T} \mathrm{d}\tau \sum_{j=1}^m
        \frac{\partial f_j}{\partial v_k}(\boldsymbol{v}, \tau)
        \left[C_j^{(+)}(\boldsymbol{v}, \tau) - C_j^{(-)}(\boldsymbol{v}, \tau)\right]

    Here, :math:`f_j` are the pulse envelopes that capture the time dependence of the pulse
    Hamiltonian:

    .. math::

        H(\boldsymbol{v}, t) = H_\text{drift} + \sum_j f_j(\boldsymbol{v}, t) H_j,

    and :math:`C_j^{(\pm)}` are modified cost functions:

    .. math::
            C_j^{(\pm)}(\boldsymbol{v}, \tau)&=
            \bra{\psi^{(\pm)}_{j}(\boldsymbol{v}, \tau)} B
            \ket{\psi^{(\pm)}_{j}(\boldsymbol{v}, \tau)} \\
            \ket{\psi^{(\pm)}_{j}(\boldsymbol{v}, \tau)}
            &= U_{\boldsymbol{v}}(T, \tau) e^{-i \pm \frac{\pi}{2} H_j}
            U_{\boldsymbol{v}}(\tau, 0)\ket{\psi_0}.

    That is, the :math:`j`\ th modified time evolution in these circuit interrupts the
    evolution generated by the pulse Hamiltonian by inserting a rotation gate generated by
    the corresponding Hamiltonian term :math:`H_j` with a rotation angle of
    :math:`\pm\frac{\pi}{2}`.

    See below for a more detailed description. The integral in the first equation above
    is estimated numerically in the stochastic parameter-shift rule. For this, it samples
    split times :math:`\tau` and averages the modified cost functions and the Jacobians
    of the envelopes :math:`\partial f_j / \partial v_k` at the sampled times suitably.

    Args:
        tape (pennylane.QNode or .QuantumTape): quantum tape or QNode to differentiate
        argnum (int or list[int] or None): Trainable tape parameter indices to differentiate
            with respect to. If not provided, the derivatives with respect to all
            trainable parameters are returned.
        num_split_times (int): number of time samples to use in the stochastic parameter-shift
            rule underlying the differentiation; also see details
        sample_seed (int): randomness seed to be used for the time samples in the stochastic
            parameter-shift rule
        shots (None, int, list[int]): The shots of the device used to execute the tapes which are
            returned by this transform. Note that this argument does not *influence* the shots
            used for execution, but informs the transform about the shots to ensure a compatible
            return value structure.
        use_broadcasting (bool): Whether to use broadcasting across the different sampled
            splitting times. If ``False`` (the default), one set of modified tapes per
            splitting time is created, if ``True`` only a single set of broadcasted, modified
            tapes is created, increasing performance on simulators.

    Returns:
        function or tuple[list[QuantumTape], function]:

        - If the input is a QNode, an object representing the Jacobian (function) of the QNode
          that can be executed to obtain the Jacobian.
          The type of the Jacobian returned is either a tensor, a tuple or a
          nested tuple depending on the nesting structure of the original QNode output.

        - If the input is a tape, a tuple containing a
          list of generated tapes, together with a post-processing
          function to be applied to the results of the evaluated tapes
          in order to obtain the Jacobian.

    This transform realizes the stochastic parameter-shift rule for pulse sequences, as introduced
    in `Banchi and Crooks (2018) <https://quantum-journal.org/papers/q-2021-01-25-386/>`_ and
    `Leng et al. (2022) <https://arxiv.org/abs/2210.15812>`_.

    .. note::

        This function requires the JAX interface and does not work with other autodiff interfaces
        commonly encountered with PennyLane.
        Finally, this transform is not JIT-compatible yet.

    .. note::

        This function uses a basic sampling approach with a uniform distribution to estimate the
        integral appearing in the stochastic parameter-shift rule. In many cases, there are
        probability distributions that lead to smaller variances of the estimator.
        In addition, the sampling approach will not reduce trivially to simpler parameter-shift
        rules when used with simple pulses (see details and examples below), potentially leading
        to imprecise results and/or unnecessarily large computational efforts.

    .. note::

        Currently this function only supports pulses for which each *parametrized* term is a
        simple Pauli word. More general Hamiltonian terms are not supported yet.

    **Examples**

    Consider a pulse program with a single two-qubit pulse, generated by a Hamiltonian
    with three terms: the non-trainable term :math:`\frac{1}{2}X\otimes I`, the trainable
    constant (over time) term :math:`v_1 Z\otimes Z` and the trainable sinoidal term
    :math:`\sin(v_2 t) (\frac{1}{5} Y\otimes I + \frac{7}{10} I\otimes X)`.

    .. code-block:: python

        from pennylane.gradients import stoch_pulse_grad

        dev = qml.device("default.qubit.jax", wires=2)

        def sin(p, t):
            return jax.numpy.sin(p * t)

        ZZ = qml.PauliZ(0) @ qml.PauliZ(1)
        Y_plus_X = qml.dot([1/5, 3/5], [qml.PauliY(0), qml.PauliX(1)])
        H = 0.5 * qml.PauliX(0) + qml.pulse.constant * ZZ + sin * Y_plus_X

        def ansatz(params):
            qml.evolve(H)(params, (0.2, 0.4))
            return qml.expval(qml.PauliY(1))

        qnode = qml.QNode(ansatz, dev, interface="jax", diff_method=qml.gradients.stoch_pulse_grad)

    The program takes the two parameters :math:`v_1, v_2` for the two trainable terms:

    >>> params = [jax.numpy.array(0.4), jax.numpy.array(1.3)]
    >>> qnode(params)
    Array(-0.0905377, dtype=float32)

    And as we registered the differentiation method :func:`~.stoch_pulse_grad`,
    we can compute its gradient in a hardware compatible manner:

    >>> jax.grad(qnode)(params)
    [Array(0.00054451, dtype=float32, weak_type=True),
     Array(-0.05673098, dtype=float32, weak_type=True)] # results may differ

    Note that the derivative is computed using a stochastic parameter-shift rule,
    which is based on a sampled approximation of an integral expression (see theoretical
    background below). This makes the computed derivative an approximate quantity subject
    to statistical fluctuations with notable variance. The number of samples used to
    approximate the integral can be chosen with ``num_split_times``, the seed for the
    sampling can be fixed with ``sampler_seed``:

    .. code-block:: python

        qnode = qml.QNode(
            ansatz,
            dev,
            interface="jax",
            diff_method=qml.gradients.stoch_pulse_grad,
            num_split_times=5, # Use 5 samples for the approximation
            sampler_seed=18, # Fix randomness seed
        )

    >>> jax.grad(qnode)(params)
    [Array(0.00210484, dtype=float32, weak_type=True),
     Array(-0.07159606, dtype=float32, weak_type=True)]

    On simulator devices, we may activate the option ``use_broadcasting``, which makes
    use of broadcasting internally to improve the performance of the stochastic parameter-shift
    rule:

    .. code-block:: python

        from time import process_time
        faster_grad_qnode = qml.QNode(
            ansatz,
            dev,
            interface="jax",
            diff_method=qml.gradients.stoch_pulse_grad,
            num_split_times=5, # Use 5 samples for the approximation
            sampler_seed=18, # Fix randomness seed
            use_broadcasting=True, # Activate broadcasting
        )
        times = []
        for node in [qnode, faster_grad_qnode]:
            start = process_time()
            jax.grad(node)(params)
            times.append(process_time() - start)

    >>> print(times) # Show the gradient computation times in seconds.
    [44.92675887899999, 10.405261402999997]

    .. warning::

        As the option ``use_broadcasting=True`` adds a broadcasting dimension to the modified
        circuits, it is not compatible with circuits that already are broadcasted.

    .. details::
        :title: Theoretical background
        :href: theory

        Consider a pulse generated by a time-dependent Hamiltonian

        .. math::

            H(\boldsymbol{v}, t) = H_\text{drift} + \sum_j f_j(v_j, t) H_j,

        where :math:`\boldsymbol{v}=\{v_j\}` are variational parameters and :math:`t` is the time.
        In addition, consider a cost function that is based on using this pulse for
        a duration :math:`T`
        in a pulse sequence and measuring the expectation value of an observable.
        For simplicity we absorb the parts of the sequence
        before and after the considered pulse into the initial state and the observable,
        respectively:

        .. math::

            C(\boldsymbol{v}, t) =
            \bra{\psi_0} U_{\boldsymbol{v}}(T, 0)^\dagger B U_{\boldsymbol{v}}(T, 0)\ket{\psi_0}.

        Here, we denoted the unitary evolution under :math:`H(\boldsymbol{v}, t)` from time
        :math:`t_1` to :math:`t_2` as :math:`U_{\boldsymbol{v}(t_2, t_1)}`.
        Then the derivative of :math:`C` with respect to a specific parameter :math:`v_k`
        is given by (see Eqn. (6) of `Leng et al. (2022) <https://arxiv.org/abs/2210.15812>`_)

        .. math::

            \frac{\partial C}{\partial v_k}
            = \int_{0}^{T} \mathrm{d}\tau \sum_{j=1}^m
            \frac{\partial f_j}{\partial v_k}(\boldsymbol{v}, \tau)
            \widetilde{C_j}(\boldsymbol{v}, \tau).

        Here, the integral ranges over the duration of the pulse, the partial derivatives of
        the coefficient functions, :math:`\partial f_j / \partial v_k`, are computed classically,
        and :math:`\widetilde{C_j}` is a linear combination of the results from modified pulse
        sequence executions based on generalized parameter-shift rules
        (see e.g. `Kyriienko and Elfving (2022) <https://arxiv.org/abs/2108.01218>`_ or
        `Wierichs et al. (2022) <https://doi.org/10.22331/q-2022-03-30-677>`_ for more details
        and :func:`~.param_shift` for an implementation of the non-stochastic generalized shift
        rules)
        Given the parameter shift rule with coefficients :math:`\{y_\ell\}` and shifts
        :math:`\{x_\ell\}` for the single-parameter pulse :math:`\exp(-i \theta H_j)`,
        the linear combination is given by

        .. math::

            \widetilde{C_j}(\boldsymbol{v}, \tau)&=\sum_{\ell=1} y_\ell
            \bra{\psi_{j}(\boldsymbol{v}, x_\ell, \tau)} B
            \ket{\psi_{j}(\boldsymbol{v}, x_\ell, \tau)} \\
            \ket{\psi_{j}(\boldsymbol{v}, x_\ell, \tau)}
            &= U_{\boldsymbol{v}}(T, \tau) e^{-i x_\ell H_j}
            U_{\boldsymbol{v}}(\tau, 0)\ket{\psi_0}.

        In practice, the time integral over :math:`\tau` is computed by sampling values for
        the time, evaluating the integrand, and averaging appropriately. The probability
        distribution used for the sampling may have a significant impact on the quality of the
        obtained estimates, in particular with regards to their variance.
        In this function, a uniform distribution over the interval :math:`[0, t]` is used,
        which often can be improved upon.

        **Examples**

        Consider the pulse generated by

        .. math::

            H(\boldsymbol{v}, t) = \frac{1}{2} X\otimes I + v_1 Z\otimes Z + \sin(v_2 t) I\otimes X

        and the observable :math:`B=I\otimes Y`. There are two variational parameters, :math:`v_1`
        and :math:`v_2`, for which we may compute the derivative of the cost function:

        .. math::

            \frac{\partial C}{\partial v_1}
            &= \int_{0}^{T} \mathrm{d}\tau \ \widetilde{C_1}((v_1, v_2), \tau)\\
            \frac{\partial C}{\partial v_2}
            &= \int_{0}^{T} \mathrm{d}\tau \cos(v_2 \tau) \tau \ \widetilde{C_2}((v_1, v_2), \tau)\\
            \widetilde{C_j}((v_1, v_2), \tau)&=
            \bra{\psi_{j}((v_1, v_2), \pi/4, \tau)} B
            \ket{\psi_{j}((v_1, v_2), \pi/4, \tau)}\\
            &-\bra{\psi_{j}((v_1, v_2), -\pi/4, \tau)} B
            \ket{\psi_{j}((v_1, v_2), -\pi/4, \tau)} \\
            \ket{\psi_{j}((v_1, v_2), x, \tau)}
            &= U_{(v_1, v_2)}(T, \tau) e^{-i x H_j}U_{(v_1, v_2)}(\tau, 0)\ket{0}.

        Here we used the partial derivatives

        .. math::

            \frac{\partial f_1}{\partial v_1}&= 1\\
            \frac{\partial f_2}{\partial v_2}&= \cos(v_2 t) t \\
            \frac{\partial f_1}{\partial v_2}=
            \frac{\partial f_2}{\partial v_1}&= 0

        and the fact that both :math:`H_1=Z\otimes Z` and :math:`H_2=I\otimes X`
        have two unique eigenvalues and therefore admit a two-term parameter-shift rule
        (see e.g. `Schuld et al. (2018) <https://arxiv.org/abs/1811.11184>`_).

        As a second scenario, consider the single-qubit pulse generated by

        .. math::

            H((v_1, v_2), t) = v_1 \sin(v_2 t) X

        together with the observable :math:`B=Z`.
        You may already notice that this pulse can be rewritten as a :class:`~.RX` rotation,
        because we have a single Hamiltonian term and the spectrum of :math:`H` consequently
        will be constant up to rescaling.
        In particular, the unitary time evolution under the Schrödinger equation is given by

        .. math::

            U_{(v_1, v_2)}(t_2, t_1) &=
            \exp\left(-i\int_{t_1}^{t_2} \mathrm{d}\tau v_1 \sin(v_2 \tau) X\right)\\
            &=\exp(-i\theta(v_1, v_2) X)\\
            \theta(v_1, v_2) &= \int_{t_1}^{t_2} \mathrm{d}\tau v_1 \sin(v_2 \tau)\\
            &=-\frac{v_1}{v_2}(\cos(v_2 t_2) - \cos(v_2 t_1)).

        As the ``RX`` rotation satisfies a (non-stochastic) two-term parameter-shift rule,
        we could compute the derivatives with respect to :math:`v_1` and :math:`v_2` by
        implementing :math:`\exp(-i\theta(v_1, v_2) X)`, applying the two-term shift rule
        and evaluating the classical Jacobian of the mapping :math:`\theta(v_1, v_2)`.

        Using the stochastic parameter-shift rule instead will lead to approximation errors.
        This is because the approximated integral not only includes the shifted circuit
        evaluations, which do not depend on :math:`\tau` in this example, but also on the
        classical Jacobian, which is *not* constant over :math:`\tau`.
        Therefore, it is important to implement pulses in the simplest way possible.
    """
    # pylint:disable=unused-argument
    transform_name = "stochastic pulse parameter-shift"
    _assert_has_jax(transform_name)
    assert_active_return(transform_name)
    assert_no_state_returns(tape.measurements, transform_name)
    assert_no_variance(tape.measurements, transform_name)

    if num_split_times < 1:
        raise ValueError(
            "Expected a positive number of samples for the stochastic pulse "
            f"parameter-shift gradient, got {num_split_times}."
        )

    shots = qml.measurements.Shots(shots)
    if argnum is None and not tape.trainable_params:
        return _no_trainable_grad(tape, shots)

    if use_broadcasting and tape.batch_size is not None:
        raise ValueError("Broadcasting is not supported for tapes that already are broadcasted.")

    diff_methods = gradient_analysis_and_validation(tape, "analytic", grad_fn=stoch_pulse_grad)

    if all(g == "0" for g in diff_methods):
        return _all_zero_grad(tape, shots)

    method_map = choose_grad_methods(diff_methods, argnum)

    argnum = [i for i, dm in method_map.items() if dm == "A"]

    sampler_seed = sampler_seed or np.random.randint(18421)
    key = jax.random.PRNGKey(sampler_seed)

    return _expval_stoch_pulse_grad(tape, argnum, num_split_times, key, shots, use_broadcasting)


def _generate_tapes_and_cjacs(tape, idx, key, num_split_times, use_broadcasting):
    """Generate the tapes and compute the classical Jacobians for one given
    generating Hamiltonian term of one pulse.
    """
    op, op_idx, term_idx = tape.get_operation(idx)
    if not isinstance(op, ParametrizedEvolution):
        raise ValueError(
            "stoch_pulse_grad does not support differentiating parameters of "
            "other operations than pulses."
        )

    coeff, ob = op.H.coeffs_parametrized[term_idx], op.H.ops_parametrized[term_idx]
    cjac_fn = jax.jacobian(coeff, argnums=0)

    t0, *_, t1 = op.t
    taus = jnp.sort(jax.random.uniform(key, shape=(num_split_times,)) * (t1 - t0) + t0)
    cjacs = [cjac_fn(op.data[term_idx], tau) for tau in taus]
    if use_broadcasting:
        split_evolve_ops, psr_coeffs = _split_evol_ops(op, ob, taus)
        tapes = _split_evol_tape(tape, split_evolve_ops, op_idx)
    else:
        tapes = []
        for tau in taus:
            split_evolve_ops, psr_coeffs = _split_evol_ops(op, ob, tau)
            tapes.extend(_split_evol_tape(tape, split_evolve_ops, op_idx))
    avg_prefactor = (t1 - t0) / num_split_times
    return cjacs, tapes, avg_prefactor, psr_coeffs


# pylint: disable=too-many-arguments
def _expval_stoch_pulse_grad(tape, argnum, num_split_times, key, shots, use_broadcasting):
    r"""Compute the gradient of a quantum circuit composed of pulse sequences that measures
    an expectation value or probabilities, by applying the stochastic parameter shift rule.
    See the main function for the signature.
    """
    tapes = []
    gradient_data = []
    for idx, trainable_idx in enumerate(tape.trainable_params):
        if trainable_idx not in argnum:
            # Only the number of tapes is needed to indicate a zero gradient entry
            gradient_data.append((0, None, None, None))
            continue

        key, _key = jax.random.split(key)
        cjacs, _tapes, avg_prefactor, psr_coeffs = _generate_tapes_and_cjacs(
            tape, idx, _key, num_split_times, use_broadcasting
        )

        gradient_data.append((len(_tapes), qml.math.stack(cjacs), avg_prefactor, psr_coeffs))
        tapes.extend(_tapes)

    num_measurements = len(tape.measurements)
    single_measure = num_measurements == 1
    num_params = len(tape.trainable_params)
    has_partitioned_shots = shots.has_partitioned_shots
    tape_specs = (single_measure, num_params, num_measurements, shots)

    def processing_fn(results):
        start = 0
        grads = []
        for num_tapes, cjacs, avg_prefactor, psr_coeffs in gradient_data:
            if num_tapes == 0:
                grads.append(None)
                continue
            res = results[start : start + num_tapes]
            start += num_tapes
            # Apply the postprocessing of the parameter-shift rule and contract
            # with classical Jacobian, effectively computing the integral approximation
            g = _parshift_and_integrate(
                res,
                cjacs,
                avg_prefactor,
                psr_coeffs,
                single_measure,
                has_partitioned_shots,
                use_broadcasting,
            )
            grads.append(g)

        # g will have been defined at least once (because otherwise all gradients would have
        # been zero), providing a representative for a zero gradient to emulate its type/shape.
        zero_rep = _make_zero_rep(g, single_measure, has_partitioned_shots)

        # Fill in zero-valued gradients
        grads = [zero_rep if g is None else g for g in grads]

        return reorder_grads(grads, tape_specs)

    return tapes, processing_fn


def expand_invalid_trainable_stoch_pulse_grad(x, *args, **kwargs):
    r"""Do not expand any operation. We expect the ``stoch_pulse_grad`` to be used
    on pulse programs and we do not expect decomposition pipelines between pulses
    and gate-based circuits yet.
    """
    # pylint:disable=unused-argument
    return x


stoch_pulse_grad = gradient_transform(
    _stoch_pulse_grad, expand_fn=expand_invalid_trainable_stoch_pulse_grad
)<|MERGE_RESOLUTION|>--- conflicted
+++ resolved
@@ -138,11 +138,13 @@
 
 # pylint: disable=too-many-arguments
 def _parshift_and_integrate(
-<<<<<<< HEAD
-    results, cjacs, int_prefactor, single_measure, has_partitioned_shots, use_broadcasting
-=======
-    results, cjacs, int_prefactor, psr_coeffs, single_measure, shot_vector, use_broadcasting
->>>>>>> 8b5b92b0
+    results,
+    cjacs,
+    int_prefactor,
+    psr_coeffs,
+    single_measure,
+    has_partitioned_shots,
+    use_broadcasting,
 ):
     """Apply the parameter-shift rule post-processing to tape results and contract
     with classical Jacobians, effectively evaluating the numerical integral of the stochastic
@@ -190,17 +192,10 @@
             parshift = qml.math.tensordot(psr_coeffs, res, axes=[[0], [1]])
             return qml.math.tensordot(parshift, cjacs, axes=[[0], [0]]) * int_prefactor
 
-<<<<<<< HEAD
     nesting_layers = (not single_measure) + has_partitioned_shots
     if nesting_layers == 1:
-        return tuple(_diff_and_contract(r, cjacs, int_prefactor) for r in zip(*results))
+        return tuple(_psr_and_contract(r, cjacs, int_prefactor) for r in zip(*results))
     if nesting_layers == 0:
-=======
-    # If multiple measure xor shot_vector: One axis to pull out of the shift rule and integration
-    if not single_measure + shot_vector == 1:
-        return tuple(_psr_and_contract(r, cjacs, int_prefactor) for r in zip(*results))
-    if single_measure:
->>>>>>> 8b5b92b0
         # Single measurement without shot vector
         return _psr_and_contract(results, cjacs, int_prefactor)
 
