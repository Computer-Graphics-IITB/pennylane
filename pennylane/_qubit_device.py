--- conflicted
+++ resolved
@@ -334,11 +334,7 @@
                 results = tuple(results)
 
         # increment counter for number of executions of qubit device
-<<<<<<< HEAD
         self._num_executions += 1
-=======
-        # self._num_executions += 1
->>>>>>> f5c70a47
 
         # if self.tracker.active:
         #     self.tracker.update(executions=1, shots=self._shots)
@@ -590,10 +586,6 @@
             # not start the next computation in the zero state
             self.reset()
 
-<<<<<<< HEAD
-            # Insert control on value here
-=======
->>>>>>> f5c70a47
             res = self._execute_new(circuit)
             results.append(res)
 
