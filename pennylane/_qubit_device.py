--- conflicted
+++ resolved
@@ -1900,15 +1900,6 @@
         Post-process the Jacobian matrix returned by ``adjoint_jacobian`` for
         the new return type system.
         """
-<<<<<<< HEAD
-        if jac.shape[0] == 1:
-            if jac.shape[1] == 1:
-                return jac[0][0]
-
-            return tuple(jac[0])
-
-        return tuple(tuple(j) for j in jac)
-=======
         jac = np.squeeze(jac)
 
         if jac.ndim == 0:
@@ -1918,5 +1909,4 @@
             return tuple(np.array(j) for j in jac)
 
         # must be 2-dimensional
-        return tuple(tuple(np.array(j_) for j_ in j) for j in jac)
->>>>>>> b025e1d0
+        return tuple(tuple(np.array(j_) for j_ in j) for j in jac)