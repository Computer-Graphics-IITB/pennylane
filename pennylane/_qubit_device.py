--- conflicted
+++ resolved
@@ -1303,14 +1303,7 @@
                 # into string (it's hashable and good-looking).
                 # Before converting to str, we need to extract elements from arrays
                 # to satisfy the case of jax interface, as jax arrays do not support str.
-<<<<<<< HEAD
-                if len(samples.shape) > 1:
-                    samples = ["".join([str(s.item()) for s in sample]) for sample in samples]
-                else:
-                    samples = [f"{str(s.item())}" for s in samples]
-=======
                 samples = ["".join([str(s.item()) for s in sample]) for sample in samples]
->>>>>>> cad746f8
 
             states, counts = np.unique(samples, return_counts=True)
             return dict(zip(states, counts))
@@ -1358,16 +1351,6 @@
 
         num_wires = len(device_wires) if len(device_wires) > 0 else self.num_wires
         if counts:
-<<<<<<< HEAD
-            shape = (-1, bin_size) if no_observable_provided else (-1, bin_size)
-            res = [
-                _samples_to_counts(bin_sample, no_observable_provided)
-                for bin_sample in samples.reshape(shape)
-            ]
-            return res
-        return (
-            samples.reshape((bin_size, -1))
-=======
             shape = (-1, bin_size, num_wires) if no_observable_provided else (-1, bin_size)
             return [
                 _samples_to_counts(bin_sample, no_observable_provided)
@@ -1376,7 +1359,6 @@
 
         return (
             samples.reshape((num_wires, bin_size, -1))
->>>>>>> cad746f8
             if no_observable_provided
             else samples.reshape((bin_size, -1))
         )
