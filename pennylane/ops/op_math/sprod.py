# Copyright 2018-2022 Xanadu Quantum Technologies Inc.

# Licensed under the Apache License, Version 2.0 (the "License");
# you may not use this file except in compliance with the License.
# You may obtain a copy of the License at

#     http://www.apache.org/licenses/LICENSE-2.0

# Unless required by applicable law or agreed to in writing, software
# distributed under the License is distributed on an "AS IS" BASIS,
# WITHOUT WARRANTIES OR CONDITIONS OF ANY KIND, either express or implied.
# See the License for the specific language governing permissions and
# limitations under the License.
"""
This file contains the implementation of the SProd class which contains logic for
computing the scalar product of operations.
"""
from typing import Union
from copy import copy

import pennylane as qml
import pennylane.math as qnp
from pennylane.operation import Operator
from pennylane.ops.op_math.pow import Pow
from pennylane.ops.op_math.sum import Sum
from pennylane.queuing import QueuingManager

from .symbolicop import ScalarSymbolicOp


def s_prod(scalar, operator, lazy=True, do_queue=True, id=None):
    r"""Construct an operator which is the scalar product of the
    given scalar and operator provided.

    Args:
        scalar (float or complex): the scale factor being multiplied to the operator.
        operator (~.operation.Operator): the operator which will get scaled.

    Keyword Args:
        lazy=True (bool): If ``lazy=False`` and the operator is already a scalar product operator, the scalar provided will simply be combined with the existing scaling factor.
        do_queue (bool): determines if the scalar product operator will be queued. Default is True.
        id (str or None): id for the scalar product operator. Default is None.
    Returns:
        ~ops.op_math.SProd: The operator representing the scalar product.

    .. note::

        This operator supports a batched base, a batched coefficient and a combination of both:

        >>> op = qml.s_prod(scalar=4, operator=qml.RX([1, 2, 3], wires=0))
        >>> qml.matrix(op).shape
        (3, 2, 2)
        >>> op = qml.s_prod(scalar=[1, 2, 3], operator=qml.RX(1, wires=0))
        >>> qml.matrix(op).shape
        (3, 2, 2)
        >>> op = qml.s_prod(scalar=[4, 5, 6], operator=qml.RX([1, 2, 3], wires=0))
        >>> qml.matrix(op).shape
        (3, 2, 2)

        But it doesn't support batching of operators:

        >>> op = qml.s_prod(scalar=4, operator=[qml.RX(1, wires=0), qml.RX(2, wires=0)])
        AttributeError: 'list' object has no attribute 'batch_size'

    .. seealso:: :class:`~.ops.op_math.SProd` and :class:`~.ops.op_math.SymbolicOp`

    **Example**

    >>> sprod_op = s_prod(2.0, qml.PauliX(0))
    >>> sprod_op
    2.0*(PauliX(wires=[0]))
    >>> sprod_op.matrix()
    array([[ 0., 2.],
           [ 2., 0.]])
    """
    if lazy or not isinstance(operator, SProd):
        return SProd(scalar, operator, do_queue=do_queue, id=id)

    sprod_op = SProd(scalar=scalar * operator.scalar, base=operator.base, do_queue=do_queue, id=id)

    if do_queue:
        QueuingManager.remove(operator)

    return sprod_op


class SProd(ScalarSymbolicOp):
    r"""Arithmetic operator representing the scalar product of an
    operator with the given scalar.

    Args:
        scalar (float or complex): the scale factor being multiplied to the operator.
        base (~.operation.Operator): the operator which will get scaled.

    Keyword Args:
        do_queue (bool): determines if the scalar product operator will be queued
            (currently not supported). Default is True.
        id (str or None): id for the scalar product operator. Default is None.

    .. note::
        Currently this operator can not be queued in a circuit as an operation, only measured terminally.

    .. seealso:: :func:`~.ops.op_math.s_prod`

    **Example**

    >>> sprod_op = SProd(1.23, qml.PauliX(0))
    >>> sprod_op
    1.23*(PauliX(wires=[0]))
    >>> qml.matrix(sprod_op)
    array([[0.  , 1.23],
           [1.23, 0.  ]])
    >>> sprod_op.terms()
    ([1.23], [PauliX(wires=[0]])

    .. details::
        :title: Usage Details

        The SProd operation can also be measured inside a qnode as an observable.
        If the circuit is parameterized, then we can also differentiate through the observable.

        .. code-block:: python

            dev = qml.device("default.qubit", wires=1)

            @qml.qnode(dev, diff_method="best")
            def circuit(scalar, theta):
                qml.RX(theta, wires=0)
                return qml.expval(qml.s_prod(scalar, qml.Hadamard(wires=0)))

        >>> scalar, theta = (1.2, 3.4)
        >>> qml.grad(circuit, argnum=[0,1])(scalar, theta)
        (array(-0.68362956), array(0.21683382))

    """
    _name = "SProd"

    def __init__(self, scalar: Union[int, float, complex], base: Operator, do_queue=True, id=None):
        super().__init__(base=base, scalar=scalar, do_queue=do_queue, id=id)

        if (base_pauli_rep := getattr(self.base, "_pauli_rep", None)) and (self.batch_size is None):
            scalar = copy(self.scalar)
            if qnp.get_interface(scalar) == "tensorflow" and not scalar.dtype.is_complex:
                c = qnp.convert_like(1 + 0j, scalar)  # get a complex dtype in the same interface
                scalar = qnp.cast_like(scalar, c)  # cast scalar to complex dtype

            pr = {pw: qnp.dot(coeff, scalar) for pw, coeff in base_pauli_rep.items()}
            self._pauli_rep = qml.pauli.PauliSentence(pr)
        else:
            self._pauli_rep = None

    def __repr__(self):
        """Constructor-call-like representation."""
        return f"{self.scalar}*({self.base})"

    def label(self, decimals=None, base_label=None, cache=None):
        """The label produced for the SProd op."""
        scalar_val = (
            f"{self.scalar}"
            if decimals is None
            else format(qml.math.toarray(self.scalar), f".{decimals}f")
        )

        return base_label or f"{scalar_val}*{self.base.label(decimals=decimals, cache=cache)}"

    @property
    def data(self):
        """The trainable parameters"""
        return [[self.scalar], self.base.data]  # Not sure if this is the best way to deal with this

    @data.setter
    def data(self, new_data):
        self.scalar = new_data[0][0]
        if len(new_data) > 1:
            self.base.data = new_data[1]

    @property
    def num_params(self):
        """Number of trainable parameters that the operator depends on.
        Usually 1 + the number of trainable parameters for the base op.

        Returns:
            int: number of trainable parameters
        """
        return 1 + self.base.num_params

    def terms(self):  # is this method necessary for this class?
        r"""Representation of the operator as a linear combination of other operators.

        .. math:: O = \sum_i c_i O_i

        A ``TermsUndefinedError`` is raised if no representation by terms is defined.

        Returns:
            tuple[list[tensor_like or float], list[.Operation]]: list of coefficients :math:`c_i`
            and list of operations :math:`O_i`
        """
        return [self.scalar], [self.base]

    @property
    def is_hermitian(self):
        """If the base operator is hermitian and the scalar is real,
        then the scalar product operator is hermitian."""
        return self.base.is_hermitian and not qml.math.iscomplex(self.scalar)

    # pylint: disable=arguments-renamed,invalid-overridden-method
    @property
    def has_diagonalizing_gates(self):
        """Bool: Whether the Operator returns defined diagonalizing gates."""
        return self.base.has_diagonalizing_gates

    def diagonalizing_gates(self):
        r"""Sequence of gates that diagonalize the operator in the computational basis.

        Given the eigendecomposition :math:`O = U \Sigma U^{\dagger}` where
        :math:`\Sigma` is a diagonal matrix containing the eigenvalues,
        the sequence of diagonalizing gates implements the unitary :math:`U^{\dagger}`.

        The diagonalizing gates rotate the state into the eigenbasis
        of the operator.

        A ``DiagGatesUndefinedError`` is raised if no representation by decomposition is defined.

        .. seealso:: :meth:`~.Operator.compute_diagonalizing_gates`.

        Returns:
            list[.Operator] or None: a list of operators
        """
        return self.base.diagonalizing_gates()

    def eigvals(self):
        r"""Return the eigenvalues of the specified operator.

        This method uses pre-stored eigenvalues for standard observables where
        possible and stores the corresponding eigenvectors from the eigendecomposition.

        Returns:
            array: array containing the eigenvalues of the operator.
        """
        return self.scalar * self.base.eigvals()

    def sparse_matrix(self, wire_order=None):
<<<<<<< HEAD
        if pr := self._pauli_rep:
            wires = wire_order or self.wires.tolist()
            return pr.to_mat(wire_order=wires, format="csr")

        return self.scalar * self.base.sparse_matrix(wire_order=wire_order)
=======
        """Computes, by default, a `scipy.sparse.csr_matrix` representation of this Tensor.

        This is useful for larger qubit numbers, where the dense matrix becomes very large, while
        consisting mostly of zero entries.

        Args:
            wire_order (Iterable): Wire labels that indicate the order of wires according to which the matrix
                is constructed. If not provided, ``self.wires`` is used.

        Returns:
            :class:`scipy.sparse._csr.csr_matrix`: sparse matrix representation
        """
        return self.base.sparse_matrix(wire_order=wire_order).multiply(self.scalar)
>>>>>>> c957db9f

    @property
    def has_matrix(self):
        """Bool: Whether or not the Operator returns a defined matrix."""
        return isinstance(self.base, qml.Hamiltonian) or self.base.has_matrix

    @staticmethod
    def _matrix(scalar, mat):
        if qml.math.get_interface(scalar) == "tensorflow":
            # we must cast ``scalar`` to complex to avoid an error
            scalar = qml.math.cast_like(scalar, mat)
        return scalar * mat

    @property
    def _queue_category(self):  # don't queue scalar prods as they might not be Unitary!
        """Used for sorting objects into their respective lists in `QuantumTape` objects.
        This property is a temporary solution that should not exist long-term and should not be
        used outside of ``QuantumTape._process_queue``.

        Returns: None
        """
        return None

    def pow(self, z):
        """Returns the operator raised to a given power."""
        return [SProd(scalar=self.scalar**z, base=Pow(base=self.base, z=z))]

    def adjoint(self):
        """Create an operation that is the adjoint of this one.

        Adjointed operations are the conjugated and transposed version of the
        original operation. Adjointed ops are equivalent to the inverted operation for unitary
        gates.

        Returns:
            The adjointed operation.
        """
        return SProd(scalar=qml.math.conjugate(self.scalar), base=qml.adjoint(self.base))

    # pylint: disable=too-many-return-statements
    def simplify(self) -> Operator:
        """Reduce the depth of nested operators to the minimum.

        Returns:
            .Operator: simplified operator
        """
        # try using pauli_rep:
        if pr := self._pauli_rep:
            pr.simplify()
            return pr.operation(wire_order=self.wires)

        if self.scalar == 1:
            return self.base.simplify()
        if isinstance(self.base, SProd):
            scalar = self.scalar * self.base.scalar
            if scalar == 1:
                return self.base.base.simplify()
            return SProd(scalar=scalar, base=self.base.base.simplify())

        new_base = self.base.simplify()
        if isinstance(new_base, Sum):
            return Sum(
                *(SProd(scalar=self.scalar, base=summand).simplify() for summand in new_base)
            )
        if isinstance(new_base, SProd):
            return SProd(scalar=self.scalar, base=new_base).simplify()
        return SProd(scalar=self.scalar, base=new_base)<|MERGE_RESOLUTION|>--- conflicted
+++ resolved
@@ -240,27 +240,22 @@
         return self.scalar * self.base.eigvals()
 
     def sparse_matrix(self, wire_order=None):
-<<<<<<< HEAD
+        """Computes, by default, a `scipy.sparse.csr_matrix` representation of this Tensor.
+
+        This is useful for larger qubit numbers, where the dense matrix becomes very large, while
+        consisting mostly of zero entries.
+
+        Args:
+            wire_order (Iterable): Wire labels that indicate the order of wires according to which the matrix
+                is constructed. If not provided, ``self.wires`` is used.
+
+        Returns:
+            :class:`scipy.sparse._csr.csr_matrix`: sparse matrix representation
+        """
         if pr := self._pauli_rep:
             wires = wire_order or self.wires.tolist()
             return pr.to_mat(wire_order=wires, format="csr")
-
-        return self.scalar * self.base.sparse_matrix(wire_order=wire_order)
-=======
-        """Computes, by default, a `scipy.sparse.csr_matrix` representation of this Tensor.
-
-        This is useful for larger qubit numbers, where the dense matrix becomes very large, while
-        consisting mostly of zero entries.
-
-        Args:
-            wire_order (Iterable): Wire labels that indicate the order of wires according to which the matrix
-                is constructed. If not provided, ``self.wires`` is used.
-
-        Returns:
-            :class:`scipy.sparse._csr.csr_matrix`: sparse matrix representation
-        """
         return self.base.sparse_matrix(wire_order=wire_order).multiply(self.scalar)
->>>>>>> c957db9f
 
     @property
     def has_matrix(self):
