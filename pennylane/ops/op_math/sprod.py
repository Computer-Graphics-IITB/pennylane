--- conflicted
+++ resolved
@@ -114,23 +114,12 @@
         self._check_scalar_is_valid()
         super().__init__(base=base, do_queue=do_queue, id=id)
 
-<<<<<<< HEAD
-        try:
-            base_ps = self.base._pauli_rep  # pylint: disable=protected-access
-            pr = {}
-            for pw, coeff in base_ps.items():
-                pr[pw] = coeff * self.scalar
-            self._pauli_rep = qml.pauli.PauliSentence(pr)
-
-        except (AttributeError, TypeError):
-=======
         if (base_pauli_rep := getattr(self.base, "_pauli_rep", None)) is not None:
             pr = {}
             for pw, coeff in base_pauli_rep.items():
                 pr[pw] = coeff * self.scalar
             self._pauli_rep = qml.pauli.PauliSentence(pr)
         else:
->>>>>>> e77cfb74
             self._pauli_rep = None
 
     def __repr__(self):
