--- conflicted
+++ resolved
@@ -204,38 +204,28 @@
         Returns:
             tensor_like: matrix representation
         """
-<<<<<<< HEAD
         if pr := self._pauli_rep:
             wires = wire_order or self.wires.tolist()
             return pr.to_mat(wire_order=wires)
 
         mats_and_wires_gen = (
-            (qml.matrix(op) if isinstance(op, qml.Hamiltonian) else op.matrix(), op.wires)
-=======
-        gen = (
-            (qml.matrix(op) if isinstance(op, Hamiltonian) else op.matrix(), op.wires)
->>>>>>> fa6b16c1
-            for op in self
+            (qml.matrix(op) if isinstance(op, Hamiltonian) else op.matrix(), op.wires) for op in self
         )
 
-        reduced_mat, sum_wires = math.reduce_matrices(gen, reduce_func=math.add)
+        reduced_mat, sum_wires = math.reduce_matrices(mats_and_wires_gen, reduce_func=math.add)
 
         wire_order = wire_order or self.wires
 
         return math.expand_matrix(reduced_mat, sum_wires, wire_order=wire_order)
 
     def sparse_matrix(self, wire_order=None):
-<<<<<<< HEAD
         if pr := self._pauli_rep:
             wires = wire_order or self.wires.tolist()
             return pr.to_mat(wire_order=wires, format="csr")
 
         mats_and_wires_gen = ((op.sparse_matrix(), op.wires) for op in self)
-=======
-        gen = ((op.sparse_matrix(), op.wires) for op in self)
->>>>>>> fa6b16c1
-
-        reduced_mat, sum_wires = math.reduce_matrices(gen, reduce_func=math.add)
+
+        reduced_mat, sum_wires = math.reduce_matrices(mats_and_wires_gen, reduce_func=math.add)
 
         wire_order = wire_order or self.wires
 
