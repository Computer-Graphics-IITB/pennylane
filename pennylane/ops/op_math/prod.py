--- conflicted
+++ resolved
@@ -216,7 +216,7 @@
     @cached(cache=_mat_cache, key=_key_func)
     def matrix(self, wire_order=None):
         """Representation of the operator as a matrix in the computational basis."""
-<<<<<<< HEAD
+        
         wire_order = wire_order or self.wires
         mat_hash = hash((self.hash, hash(self.wires)))
 
@@ -227,21 +227,21 @@
             (qml.matrix(op) if isinstance(op, qml.Hamiltonian) else op.matrix(), op.wires)
             for op in self
         )
-=======
+
         if self.has_overlapping_wires:
             mats_and_wires_gen = (
                 (qml.matrix(op) if isinstance(op, qml.Hamiltonian) else op.matrix(), op.wires)
                 for op in self
             )
->>>>>>> e12c4911
+
 
             reduced_mat, prod_wires = math.reduce_matrices(
                 mats_and_wires_gen=mats_and_wires_gen, reduce_func=math.dot
             )
 
-<<<<<<< HEAD
+
         return math.expand_matrix(reduced_mat, prod_wires, wire_order=wire_order)
-=======
+ 
             wire_order = wire_order or self.wires
 
             return math.expand_matrix(reduced_mat, prod_wires, wire_order=wire_order)
@@ -250,7 +250,7 @@
         )
         full_mat = reduce(math.kron, mats_gen)
         return math.expand_matrix(full_mat, self.wires, wire_order=wire_order)
->>>>>>> e12c4911
+
 
     def sparse_matrix(self, wire_order=None):
         """Compute the sparse matrix representation of the Prod op in csr representation."""
