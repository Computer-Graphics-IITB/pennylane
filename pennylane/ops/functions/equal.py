# Copyright 2018-2021 Xanadu Quantum Technologies Inc.

# Licensed under the Apache License, Version 2.0 (the "License");
# you may not use this file except in compliance with the License.
# You may obtain a copy of the License at

#     http://www.apache.org/licenses/LICENSE-2.0

# Unless required by applicable law or agreed to in writing, software
# distributed under the License is distributed on an "AS IS" BASIS,
# WITHOUT WARRANTIES OR CONDITIONS OF ANY KIND, either express or implied.
# See the License for the specific language governing permissions and
# limitations under the License.
"""
This module contains the qml.equal function.
"""
from functools import singledispatch

# pylint: disable=too-many-arguments,too-many-return-statements
from functools import singledispatch
from typing import Union

import pennylane as qml
from pennylane.measurements import MeasurementProcess
from pennylane.measurements.classical_shadow import _ShadowExpval
from pennylane.measurements.mutual_info import _MutualInfo
from pennylane.measurements.vn_entropy import _VnEntropy
from pennylane.operation import Operator


def equal(
    op1: Union[Operator, MeasurementProcess],
    op2: Union[Operator, MeasurementProcess],
    check_interface=True,
    check_trainability=True,
    rtol=1e-5,
    atol=1e-9,
):
    r"""Function for determining operator or measurement equality.

    Args:
        op1 (.Operator or .MeasurementProcess): First object to compare
        op2 (.Operator or .MeasurementProcess): Second object to compare
        check_interface (bool, optional): Whether to compare interfaces. Default: ``True``
        check_trainability (bool, optional): Whether to compare trainability status. Default: ``True``
        rtol (float, optional): Relative tolerance for parameters
        atol (float, optional): Absolute tolerance for parameters

    Returns:
        bool: ``True`` if the operators or measurement processes are equal, else ``False``

    **Example**

    Given two operators or measurement processes, ``qml.equal`` determines their equality:

    >>> op1 = qml.RX(np.array(.12), wires=0)
    >>> op2 = qml.RY(np.array(1.23), wires=0)
    >>> qml.equal(op1, op1), qml.equal(op1, op2)
    (True, False)


    >>> qml.equal(qml.expval(qml.PauliX(0)), qml.expval(qml.PauliX(0)) )
    True
    >>> qml.equal(qml.probs(wires=(0,1)), qml.probs(wires=(1,2)) )
    False
    >>> qml.equal(qml.classical_shadow(wires=[0,1]), qml.classical_shadow(wires=[0,1]) )
    True


    .. details::
        :title: Usage Details

        You can use the optional arguments when comparing Operators to get more specific results.

        Consider the following comparisons:

        >>> op1 = qml.RX(torch.tensor(1.2), wires=0)
        >>> op2 = qml.RX(jax.numpy.array(1.2), wires=0)
        >>> qml.equal(op1, op2)
        False

        >>> qml.equal(op1, op2, check_interface=False, check_trainability=False)
        True

        >>> op3 = qml.RX(np.array(1.2, requires_grad=True), wires=0)
        >>> op4 = qml.RX(np.array(1.2, requires_grad=False), wires=0)
        >>> qml.equal(op3, op4)
        False

        >>> qml.equal(op3, op4, check_trainability=False)
        True
    """

    if not isinstance(op2, type(op1)):
        return False

    return _equal(
        op1,
        op2,
        check_interface=check_interface,
        check_trainability=check_trainability,
        atol=atol,
        rtol=rtol,
    )


@singledispatch
def _equal(
    op1,
    op2,
    **kwargs,
):

    raise NotImplementedError(f"Comparison between {type(op1)} and {type(op2)} not implemented.")


@_equal.register
def _equal_operator(
    op1: Operator,
    op2: Operator,
    check_interface=True,
    check_trainability=True,
    rtol=1e-5,
    atol=1e-9,
):

    """Determine whether two Operator objects are equal"""

    if op1.arithmetic_depth != op2.arithmetic_depth:
        return False

    if op1.arithmetic_depth > 0:
        raise NotImplementedError(
            "Comparison of operators with an arithmetic depth larger than 0 is not yet implemented."
        )
    if not all(
        qml.math.allclose(d1, d2, rtol=rtol, atol=atol) for d1, d2 in zip(op1.data, op2.data)
    ):
        return False
    if op1.wires != op2.wires:
        return False

    if op1.hyperparameters != op2.hyperparameters:
        return False

    if check_trainability:
        for params_1, params_2 in zip(op1.data, op2.data):
            if qml.math.requires_grad(params_1) != qml.math.requires_grad(params_2):
                return False

    if check_interface:
        for params_1, params_2 in zip(op1.data, op2.data):
            if qml.math.get_interface(params_1) != qml.math.get_interface(params_2):
                return False

    return getattr(op1, "inverse", False) == getattr(op2, "inverse", False)


@_equal.register
# pylint: disable=unused-argument
def _equal_measurements(op1: MeasurementProcess, op2: MeasurementProcess, **kwargs):
    """Determine whether two MeasurementProcess objects are equal"""

    if op1.obs is not None and op2.obs is not None:
        observables_match = equal(op1.obs, op2.obs)
    # check obs equality when either one is None (False) or both are None (True)
    else:
        observables_match = op1.obs == op2.obs
    wires_match = op1.wires == op2.wires
    eigvals_match = qml.math.allequal(op1.eigvals(), op2.eigvals())
<<<<<<< HEAD
    log_base_match = getattr(op1, "log_base", None) == getattr(op2, "log_base", None)

    return observables_match and wires_match and eigvals_match and log_base_match
=======

    return return_types_match and observables_match and wires_match and eigvals_match
>>>>>>> ff2eb37b


@_equal.register
# pylint: disable=unused-argument
def _(op1: _VnEntropy, op2: _VnEntropy, **kwargs):
    """Determine whether two MeasurementProcess objects are equal"""
    eq_m = _equal_measurements(op1, op2)
    log_base_match = op1.log_base == op2.log_base
    return eq_m and log_base_match


@_equal.register
# pylint: disable=unused-argument
def _(op1: _MutualInfo, op2: _MutualInfo, **kwargs):
    """Determine whether two MeasurementProcess objects are equal"""
    eq_m = _equal_measurements(op1, op2)
    log_base_match = op1.log_base == op2.log_base
    return eq_m and log_base_match


@_equal.register
# pylint: disable=unused-argument
def _equal_shadow_measurements(op1: _ShadowExpval, op2: _ShadowExpval, **kwargs):
    """Determine whether two ClassicalShadow objects are equal"""

    wires_match = op1.wires == op2.wires
    H_match = op1.H == op2.H
    k_match = op1.k == op2.k

    return wires_match and H_match and k_match<|MERGE_RESOLUTION|>--- conflicted
+++ resolved
@@ -14,8 +14,6 @@
 """
 This module contains the qml.equal function.
 """
-from functools import singledispatch
-
 # pylint: disable=too-many-arguments,too-many-return-statements
 from functools import singledispatch
 from typing import Union
@@ -168,14 +166,8 @@
         observables_match = op1.obs == op2.obs
     wires_match = op1.wires == op2.wires
     eigvals_match = qml.math.allequal(op1.eigvals(), op2.eigvals())
-<<<<<<< HEAD
-    log_base_match = getattr(op1, "log_base", None) == getattr(op2, "log_base", None)
-
-    return observables_match and wires_match and eigvals_match and log_base_match
-=======
-
-    return return_types_match and observables_match and wires_match and eigvals_match
->>>>>>> ff2eb37b
+
+    return observables_match and wires_match and eigvals_match
 
 
 @_equal.register
