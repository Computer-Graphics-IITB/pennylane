--- conflicted
+++ resolved
@@ -1157,11 +1157,6 @@
     """int: Number of trainable parameters that the operator depends on."""
 
     basis = "X"
-<<<<<<< HEAD
-
-    matrix = np.array([[1, 0, 0, 0], [0, 0, 1, 0], [0, 1, 0, 0], [0, 0, 0, 1]])
-=======
->>>>>>> 281e55f1
 
     @staticmethod
     def compute_matrix():  # pylint: disable=arguments-differ
@@ -1835,14 +1830,12 @@
 
         .. seealso:: :meth:`~.MultiControlledX.matrix`
 
-<<<<<<< HEAD
     @property
     def target_wires(self):
         return qml.wires.Wires(self._target_wire)
 
     def label(self, decimals=None, base_label=None):
         return base_label or "X"
-=======
         Args:
             control_wires (Any or Iterable[Any]): wires to place controls on
             control_values (str): string of bits determining the controls
@@ -1866,7 +1859,6 @@
         """
         if control_values is None:
             control_values = "1" * len(control_wires)
->>>>>>> 281e55f1
 
         if isinstance(control_values, str):
             if len(control_values) != len(control_wires):
