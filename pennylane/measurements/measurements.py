# Copyright 2018-2021 Xanadu Quantum Technologies Inc.

# Licensed under the Apache License, Version 2.0 (the "License");
# you may not use this file except in compliance with the License.
# You may obtain a copy of the License at

#     http://www.apache.org/licenses/LICENSE-2.0

# Unless required by applicable law or agreed to in writing, software
# distributed under the License is distributed on an "AS IS" BASIS,
# WITHOUT WARRANTIES OR CONDITIONS OF ANY KIND, either express or implied.
# See the License for the specific language governing permissions and
# limitations under the License.
# pylint: disable=protected-access
"""
This module contains the functions for computing different types of measurement
outcomes from quantum observables - expectation values, variances of expectations,
and measurement samples using AnnotatedQueues.
"""
# pylint: disable=too-many-instance-attributes
import contextlib
import copy
import functools
from enum import Enum
from typing import Sequence, Tuple

import numpy as np

import pennylane as qml
from pennylane.operation import Operator
from pennylane.wires import Wires

# =============================================================================
# ObservableReturnTypes types
# =============================================================================


class ObservableReturnTypes(Enum):
    """Enumeration class to represent the return types of an observable."""

    Sample = "sample"
    Counts = "counts"
    AllCounts = "allcounts"
    Variance = "var"
    Expectation = "expval"
    Probability = "probs"
    State = "state"
    MidMeasure = "measure"
    VnEntropy = "vnentropy"
    MutualInfo = "mutualinfo"
    Shadow = "shadow"
    ShadowExpval = "shadowexpval"

    def __repr__(self):
        """String representation of the return types."""
        return str(self.value)


Sample = ObservableReturnTypes.Sample
"""Enum: An enumeration which represents sampling an observable."""

Counts = ObservableReturnTypes.Counts
"""Enum: An enumeration which represents returning the number of times
 each of the observed outcomes occurred in sampling."""

AllCounts = ObservableReturnTypes.AllCounts
"""Enum: An enumeration which represents returning the number of times
 each of the possible outcomes occurred in sampling, including 0 counts
 for unobserved outcomes."""

Variance = ObservableReturnTypes.Variance
"""Enum: An enumeration which represents returning the variance of
an observable on specified wires."""

Expectation = ObservableReturnTypes.Expectation
"""Enum: An enumeration which represents returning the expectation
value of an observable on specified wires."""

Probability = ObservableReturnTypes.Probability
"""Enum: An enumeration which represents returning probabilities
of all computational basis states."""

State = ObservableReturnTypes.State
"""Enum: An enumeration which represents returning the state in the computational basis."""

MidMeasure = ObservableReturnTypes.MidMeasure
"""Enum: An enumeration which represents returning sampling the computational
basis in the middle of the circuit."""

VnEntropy = ObservableReturnTypes.VnEntropy
"""Enum: An enumeration which represents returning Von Neumann entropy before measurements."""

MutualInfo = ObservableReturnTypes.MutualInfo
"""Enum: An enumeration which represents returning the mutual information before measurements."""

Shadow = ObservableReturnTypes.Shadow
"""Enum: An enumeration which represents returning the bitstrings and recipes from
the classical shadow protocol"""

ShadowExpval = ObservableReturnTypes.ShadowExpval
"""Enum: An enumeration which represents returning the estimated expectation value
from a classical shadow measurement"""


class MeasurementShapeError(ValueError):
    """An error raised when an unsupported operation is attempted with a
    quantum tape."""


class MeasurementProcess:
    """Represents a measurement process occurring at the end of a
    quantum variational circuit.

    Args:
        return_type (.ObservableReturnTypes): The type of measurement process.
            This includes ``Expectation``, ``Variance``, ``Sample``, ``State``, or ``Probability``.
        obs (.Observable): The observable that is to be measured as part of the
            measurement process. Not all measurement processes require observables (for
            example ``Probability``); this argument is optional.
        wires (.Wires): The wires the measurement process applies to.
            This can only be specified if an observable was not provided.
        eigvals (array): A flat array representing the eigenvalues of the measurement.
            This can only be specified if an observable was not provided.
        id (str): custom label given to a measurement instance, can be useful for some applications
            where the instance has to be identified
        log_base (float): Base for the logarithm.
    """

    # pylint: disable=too-few-public-methods
    # pylint: disable=too-many-arguments

    def __init__(
        self,
        return_type: ObservableReturnTypes,
        obs: Operator = None,
        wires=None,
        eigvals=None,
        id=None,
        log_base=None,
    ):
        self.return_type = return_type
        self.obs = obs
        self.id = id
        self.log_base = log_base

        if wires is not None and obs is not None:
            raise ValueError("Cannot set the wires if an observable is provided.")

        self._wires = wires or Wires([])
        self._eigvals = None

        if eigvals is not None:
            if obs is not None:
                raise ValueError("Cannot set the eigenvalues if an observable is provided.")

            self._eigvals = np.array(eigvals)

        # TODO: remove the following lines once devices
        # have been refactored to accept and understand recieving
        # measurement processes rather than specific observables.

        # The following lines are only applicable for measurement processes
        # that do not have corresponding observables (e.g., Probability). We use
        # them to 'trick' the device into thinking it has recieved an observable.

        # Below, we imitate an identity observable, so that the
        # device undertakes no action upon recieving this observable.
        self.name = "Identity"
        self.data = []

        # Queue the measurement process
        self.queue()

    @property
    @functools.lru_cache()
    def numeric_type(self):
        """The Python numeric type of the measurement result.

        Returns:
            type: The output numeric type; ``int``, ``float`` or ``complex``.

        Raises:
            QuantumFunctionError: the return type of the measurement process is
                unrecognized and cannot deduce the numeric type
        """
        if self.return_type in (Expectation, MutualInfo, Probability, Variance, VnEntropy):
            return float

        if self.return_type is State:
            return complex

        if self.return_type is Sample:

            # Note: we only assume an integer numeric type if the observable is a
            # built-in observable with integer eigenvalues or a tensor product thereof
            if self.obs is None:

                # Computational basis samples
                return int
            int_eigval_obs = {qml.PauliX, qml.PauliY, qml.PauliZ, qml.Hadamard, qml.Identity}
            tensor_terms = self.obs.obs if hasattr(self.obs, "obs") else [self.obs]
            every_term_standard = all(o.__class__ in int_eigval_obs for o in tensor_terms)
            return int if every_term_standard else float

        raise qml.QuantumFunctionError(
            "Cannot deduce the numeric type of the measurement process with unrecognized "
            + f"return_type {self.return_type}."
        )

    @functools.lru_cache()
    def shape(self, device=None):
        """The expected output shape of the MeasurementProcess.

        Note that the output shape is dependent on the device when:

        * The ``return_type`` is either ``Probability``, ``State`` (from :func:`.state`) or
          ``Sample``;
        * The shot vector was defined in the device.

        For example, assuming a device with ``shots=None``, expectation values
        and variances define ``shape=(1,)``, whereas probabilities in the qubit
        model define ``shape=(1, 2**num_wires)`` where ``num_wires`` is the
        number of wires the measurement acts on.

        Note that the shapes for vector-valued return types such as
        ``Probability`` and ``State`` are adjusted to the output of
        ``qml.execute`` and may have an extra first element that is squeezed
        when using QNodes.

        Args:
            device (.Device): a PennyLane device to use for determining the
                shape

        Returns:
            tuple: the output shape

        Raises:
            QuantumFunctionError: the return type of the measurement process is
                unrecognized and cannot deduce the numeric type
        """
        if qml.active_return():
            return self._shape_new(device=device)

        shape = None

        # First: prepare the shape for return types that do not require a
        # device
        if self.return_type in (Expectation, MutualInfo, Variance, VnEntropy):
            shape = (1,)

        if self.return_type == State and self.wires:
            dim = 2 ** len(self.wires)
            shape = (1, dim, dim)

        # Determine shape if device with shot vector
        if device is not None and device._shot_vector is not None:
            shape = self._shot_vector_shape(device, main_shape=shape)

        # If we have a shape, return it here
        if shape is not None:
            return shape

        # Then: handle return types that require a device; no shot vector
        if device is None and self.return_type in (Probability, State, Sample):
            raise MeasurementShapeError(
                "The device argument is required to obtain the shape of the measurement process; "
                + f"got return type {self.return_type}."
            )

        if self.return_type == Probability:
            len_wires = len(self.wires)
            dim = self._get_num_basis_states(len_wires, device)
            return (1, dim)

        if self.return_type == State:

            # Note: qml.density_matrix has its shape defined, so we're handling
            # the qml.state case; acts on all device wires
            dim = 2 ** len(device.wires)
            return (1, dim)

        if self.return_type == Sample:
            len_wires = len(device.wires)
            # qml.sample(some_observable) case  // qml.sample() case
            return (1, device.shots) if self.obs is not None else (1, device.shots, len_wires)

        raise qml.QuantumFunctionError(
            "Cannot deduce the shape of the measurement process with unrecognized return_type "
            + f"{self.return_type}."
        )

    @functools.lru_cache()
    def _shape_new(self, device=None):
        """The expected output shape of the MeasurementProcess.

        Note that the output shape is dependent on the device when:

        * The ``return_type`` is either ``Probability``, ``State`` (from :func:`.state`) or
          ``Sample``;
        * The shot vector was defined in the device.

        For example, assuming a device with ``shots=None``, expectation values
        and variances define ``shape=(,)``, whereas probabilities in the qubit
        model define ``shape=(2**num_wires)`` where ``num_wires`` is the
        number of wires the measurement acts on.

        Args:
            device (.Device): a PennyLane device to use for determining the
                shape

        Returns:
            tuple: the output shape

        Raises:
            QuantumFunctionError: the return type of the measurement process is
                unrecognized and cannot deduce the numeric type
        """
        shape = None

        # First: prepare the shape for return types that do not require a
        # device
        if self.return_type in (Expectation, MutualInfo, Variance, VnEntropy):
            shape = ()

        if self.return_type == State and self.wires:
            dim = 2 ** len(self.wires)
            shape = (dim, dim)

        # Determine shape if device with shot vector
        if device is not None and device._shot_vector is not None:
            shape = self._shot_vector_shape(device, main_shape=shape)

        # If we have a shape, return it here
        if shape is not None:
            return shape

        # Then: handle return types that require a device; no shot vector
        if device is None and self.return_type in (Probability, State, Sample):
            raise MeasurementShapeError(
                "The device argument is required to obtain the shape of the measurement process; "
                + f"got return type {self.return_type}."
            )

        if self.return_type == Probability:
            len_wires = len(self.wires)
            dim = self._get_num_basis_states(len_wires, device)
            return (dim,)

        if self.return_type == State:
            # Note: qml.density_matrix has its shape defined, so we're handling
            # the qml.state case; acts on all device wires
            dim = 2 ** len(device.wires)
            return (dim,)

        if self.return_type == Sample:
            if self.obs is not None:
                # qml.sample(some_observable) case
                return () if device.shots == 1 else (device.shots,)

            # qml.sample() case
            len_wires = len(device.wires)
            return (len_wires,) if device.shots == 1 else (device.shots, len_wires)

        raise qml.QuantumFunctionError(
            "Cannot deduce the shape of the measurement process with unrecognized return_type "
            + f"{self.return_type}."
        )

    @functools.lru_cache()
    def _shot_vector_shape(self, device, main_shape=None):
        """Auxiliary function for getting the output shape when the device has
        the shot vector defined.

        The shape is device dependent even if the return type has a main shape
        pre-defined (e.g., expectation values, states, etc.).
        """
        if qml.active_return():
            return self._shot_vector_shape_new(device, main_shape=main_shape)

        shot_vector = device._shot_vector
        # pylint: disable=consider-using-generator
        num_shot_elements = sum(s.copies for s in shot_vector)
        shape = ()

        if main_shape is not None:

            # Expval, var and density_matrix case
            shape = list(main_shape)
            shape[0] *= num_shot_elements
            shape = tuple(shape)

        elif self.return_type == qml.measurements.Probability:

            len_wires = len(self.wires)
            dim = self._get_num_basis_states(len_wires, device)
            shape = (num_shot_elements, dim)

        elif self.return_type == qml.measurements.Sample:
            if self.obs is not None:
                shape = tuple(
                    (shot_val,) if shot_val != 1 else tuple()
                    for shot_val in device._raw_shot_sequence
                )
            else:
                # TODO: revisit when qml.sample without an observable fully
                # supports shot vectors
                raise MeasurementShapeError(
                    "Getting the output shape of a measurement returning samples along with "
                    "a device with a shot vector is not supported."
                )

        elif self.return_type == qml.measurements.State:

            # Note: qml.density_matrix has its shape defined, so we're handling
            # the qml.state case; acts on all device wires
            dim = 2 ** len(device.wires)
            shape = (num_shot_elements, dim)

        return shape

    @functools.lru_cache()
    def _shot_vector_shape_new(self, device, main_shape=None):
        """Auxiliary function for getting the output shape when the device has
        the shot vector defined.

        The shape is device dependent even if the return type has a main shape
        pre-defined (e.g., expectation values, states, etc.).
        """
        shot_vector = device._shot_vector
        # pylint: disable=consider-using-generator
        num_shot_elements = sum(s.copies for s in shot_vector)
        shape = ()

        if main_shape is not None:
            shape = tuple(main_shape for _ in range(num_shot_elements))

        elif self.return_type == qml.measurements.Probability:
            dim = self._get_num_basis_states(len(self.wires), device)
            shape = tuple((dim,) for _ in range(num_shot_elements))

        elif self.return_type == qml.measurements.Sample:
            if self.obs is not None:
                shape = tuple(
                    (shot_val,) if shot_val != 1 else tuple()
                    for shot_val in device._raw_shot_sequence
                )
            else:
                shape = tuple(
                    (shot_val, len(device.wires)) if shot_val != 1 else (len(device.wires),)
                    for shot_val in device._raw_shot_sequence
                )

        elif self.return_type == qml.measurements.State:

            # Note: qml.density_matrix has its shape defined, so we're handling
            # the qml.state case; acts on all device wires
            dim = 2 ** len(device.wires)
            shape = tuple((dim,) for _ in range(num_shot_elements))

        return shape

    @staticmethod
    @functools.lru_cache()
    def _get_num_basis_states(num_wires, device):
        """Auxiliary function to determine the number of basis states given the
        number of systems and a quantum device.

        This function is meant to be used with the Probability measurement to
        determine how many outcomes there will be. With qubit based devices
        we'll have two outcomes for each subsystem. With continuous variable
        devices that impose a Fock cutoff the number of basis states per
        subsystem equals the cutoff value.

        Args:
            num_wires (int): the number of qubits/qumodes
            device (.Device): a PennyLane device

        Returns:
            int: the number of basis states
        """
        cutoff = getattr(device, "cutoff", None)
        base = 2 if cutoff is None else cutoff
        return base**num_wires

    def diagonalizing_gates(self):
        """Returns the gates that diagonalize the measured wires such that they
        are in the eigenbasis of the circuit observables.

        Returns:
            List[.Operation]: the operations that diagonalize the observables
        """
        try:
            # pylint: disable=no-member
            return self.expand().operations
        except qml.operation.DecompositionUndefinedError:
            return []

    def __repr__(self):
        """Representation of this class."""
        if self.obs is None:
            return f"{self.return_type.value}(wires={self.wires.tolist()})"

        # Todo: when tape is core the return type will always be taken from the MeasurementProcess
        if self.obs.return_type is None:
            return f"{self.return_type.value}({self.obs})"

        return f"{self.obs}"

    def __copy__(self):
        cls = self.__class__

        if self.obs is not None:
            return cls(self.return_type, obs=copy.copy(self.obs))

        if self.log_base is not None:
            return cls(self.return_type, wires=self._wires, log_base=self.log_base)

        return cls(self.return_type, eigvals=self._eigvals, wires=self._wires)

    @property
    def wires(self):
        r"""The wires the measurement process acts on.

        This is the union of all the Wires objects of the measurement.
        """
        if self.obs is not None:
            return self.obs.wires

        return Wires.all_wires(self._wires) if isinstance(self._wires, list) else self._wires

    @property
    def raw_wires(self):
        r"""The wires the measurement process acts on.

        For measurements involving more than one set of wires (such as
        mutual information), this is a list of the Wires objects. Otherwise,
        this is the same as :func:`~.MeasurementProcess.wires`
        """
        return self._wires

    def eigvals(self):
        r"""Eigenvalues associated with the measurement process.

        If the measurement process has an associated observable,
        the eigenvalues will correspond to this observable. Otherwise,
        they will be the eigenvalues provided when the measurement
        process was instantiated.

        Note that the eigenvalues are not guaranteed to be in any
        particular order.

        **Example:**

        >>> m = MeasurementProcess(Expectation, obs=qml.PauliX(wires=1))
        >>> m.eigvals()
        array([1, -1])

        Returns:
            array: eigvals representation
        """
        if self.obs is not None:
            with contextlib.suppress(qml.operation.EigvalsUndefinedError):
                return self.obs.eigvals()
        return self._eigvals

    @property
    def has_decomposition(self):
        r"""Bool: Whether or not the MeasurementProcess returns a defined decomposition
        when calling ``expand``.
        """
        # If self.obs is not None, `expand` queues the diagonalizing gates of self.obs,
        # which we have to check to be defined. The subsequent creation of the new
        # `MeasurementProcess` within `expand` should never fail with the given parameters.
        return False if self.obs is None else self.obs.has_diagonalizing_gates

    @property
    def samples_computational_basis(self):
        r"""Bool: Whether or not the MeasurementProcess returns samples in the computational basis or counts of
        computational basis states.
        """
        return (
            self.return_type
            in (qml.measurements.AllCounts, qml.measurements.Counts, qml.measurements.Sample)
            and self.obs is None
        )

    def expand(self):
        """Expand the measurement of an observable to a unitary
        rotation and a measurement in the computational basis.

        Returns:
            .QuantumTape: a quantum tape containing the operations
            required to diagonalize the observable

        **Example**

        Consider a measurement process consisting of the expectation
        value of an Hermitian observable:

        >>> H = np.array([[1, 2], [2, 4]])
        >>> obs = qml.Hermitian(H, wires=['a'])
        >>> m = MeasurementProcess(Expectation, obs=obs)

        Expanding this out:

        >>> tape = m.expand()

        We can see that the resulting tape has the qubit unitary applied,
        and a measurement process with no observable, but the eigenvalues
        specified:

        >>> print(tape.operations)
        [QubitUnitary(array([[-0.89442719,  0.4472136 ],
              [ 0.4472136 ,  0.89442719]]), wires=['a'])]
        >>> print(tape.measurements[0].eigvals())
        [0. 5.]
        >>> print(tape.measurements[0].obs)
        None
        """
        if self.obs is None:
            raise qml.operation.DecompositionUndefinedError

        with qml.tape.QuantumTape() as tape:
            self.obs.diagonalizing_gates()
            MeasurementProcess(self.return_type, wires=self.obs.wires, eigvals=self.obs.eigvals())

        return tape

    def queue(self, context=qml.QueuingManager):
        """Append the measurement process to an annotated queue."""
        if self.obs is not None:
            context.update_info(self.obs, owner=self)
            context.append(self, owns=self.obs)
        else:
            context.append(self)

        return self

    @property
    def _queue_category(self):
        """Denotes that `MeasurementProcess` objects should be processed into the `_measurements` list
        in `QuantumTape` objects.

        This property is a temporary solution that should not exist long-term and should not be
        used outside of ``QuantumTape._process_queue``.
        """
        return "_ops" if self.return_type is MidMeasure else "_measurements"

    @property
    def hash(self):
        """int: returns an integer hash uniquely representing the measurement process"""

        if self.obs is None:
            fingerprint = (
                str(self.name),
                tuple(self.wires.tolist()),
                str(self.data),
                self.return_type,
            )
        else:
            fingerprint = (
                str(self.obs.name),
                tuple(self.wires.tolist()),
                str(self.obs.data),
                self.return_type,
            )

        return hash(fingerprint)

    def simplify(self):
        """Reduce the depth of the observable to the minimum.

        Returns:
            .MeasurementProcess: A measurement process with a simplified observable.
        """
        if self.obs is None:
            return self

        return MeasurementProcess(return_type=self.return_type, obs=self.obs.simplify())

    def map_wires(self, wire_map: dict):
        """Returns a copy of the current measurement process with its wires changed according to
        the given wire map.

        Args:
            wire_map (dict): dictionary containing the old wires as keys and the new wires as values

        Returns:
            .MeasurementProcess: new measurement process
        """
        new_measurement = copy.copy(self)
        if self.obs is not None:
            new_measurement.obs = self.obs.map_wires(wire_map=wire_map)
<<<<<<< HEAD
        return new_measurement

    def process(
        self, samples: Sequence[complex], shot_range: Tuple[int] = None, bin_size: int = None
    ):
        """Process the given samples.

        Args:
            samples (Sequence[complex]): computational basis samples generated for all wires
            shot_range (tuple[int]): 2-tuple of integers specifying the range of samples
                to use. If not specified, all samples are used.
            bin_size (int): Divides the shot range into bins of size ``bin_size``, and
                returns the measurement statistic separately over each bin. If not
                provided, the entire shot range is treated as a single bin.
        """
        raise NotImplementedError(f"The class {self.__class__} cannot process samples.")

    def process_state(self, state: np.ndarray, device_wires: Wires):
        """Process the given quantum state.

        Args:
            state (ndarray[complex]): quantum state
            num_wires (int): total number of wires
            shot_range (tuple[int]): 2-tuple of integers specifying the range of samples
                to use. If not specified, all samples are used.
            bin_size (int): Divides the shot range into bins of size ``bin_size``, and
                returns the measurement statistic separately over each bin. If not
                provided, the entire shot range is treated as a single bin.
        """
        raise NotImplementedError(f"The class {self.__class__} cannot process quantum states.")
=======
        else:
            new_measurement._wires = Wires([wire_map.get(wire, wire) for wire in self.wires])
        return new_measurement
>>>>>>> 4dd6088e
<|MERGE_RESOLUTION|>--- conflicted
+++ resolved
@@ -691,7 +691,8 @@
         new_measurement = copy.copy(self)
         if self.obs is not None:
             new_measurement.obs = self.obs.map_wires(wire_map=wire_map)
-<<<<<<< HEAD
+        else:
+            new_measurement._wires = Wires([wire_map.get(wire, wire) for wire in self.wires])
         return new_measurement
 
     def process(
@@ -721,9 +722,4 @@
                 returns the measurement statistic separately over each bin. If not
                 provided, the entire shot range is treated as a single bin.
         """
-        raise NotImplementedError(f"The class {self.__class__} cannot process quantum states.")
-=======
-        else:
-            new_measurement._wires = Wires([wire_map.get(wire, wire) for wire in self.wires])
-        return new_measurement
->>>>>>> 4dd6088e
+        raise NotImplementedError(f"The class {self.__class__} cannot process quantum states.")