# Copyright 2018-2021 Xanadu Quantum Technologies Inc.

# Licensed under the Apache License, Version 2.0 (the "License");
# you may not use this file except in compliance with the License.
# You may obtain a copy of the License at

#     http://www.apache.org/licenses/LICENSE-2.0

# Unless required by applicable law or agreed to in writing, software
# distributed under the License is distributed on an "AS IS" BASIS,
# WITHOUT WARRANTIES OR CONDITIONS OF ANY KIND, either express or implied.
# See the License for the specific language governing permissions and
# limitations under the License.
# pylint: disable=protected-access
"""
This module contains the qml.expval measurement.
"""
import warnings
from typing import Sequence, Tuple

import pennylane as qml
from pennylane.operation import Operator
from pennylane.ops import Projector
from pennylane.wires import Wires

from .measurements import Expectation, SampleMeasurement, StateMeasurement


def expval(op: Operator):
    r"""Expectation value of the supplied observable.

    **Example:**

    .. code-block:: python3

        dev = qml.device("default.qubit", wires=2)

        @qml.qnode(dev)
        def circuit(x):
            qml.RX(x, wires=0)
            qml.Hadamard(wires=1)
            qml.CNOT(wires=[0, 1])
            return qml.expval(qml.PauliY(0))

    Executing this QNode:

    >>> circuit(0.5)
    -0.4794255386042029

    Args:
        op (Observable): a quantum observable object

    Raises:
        QuantumFunctionError: `op` is not an instance of :class:`~.Observable`
    """
    if not op.is_hermitian:
        warnings.warn(f"{op.name} might not be hermitian.")

<<<<<<< HEAD
    return _Expectation(obs=op)
=======
    return _Expectation(Expectation, obs=op)
>>>>>>> 8f89a1a0


# TODO: Make public when removing the ObservableReturnTypes enum
class _Expectation(SampleMeasurement, StateMeasurement):
    """Measurement process that computes the probability of each computational basis state."""

<<<<<<< HEAD
    @property
    def numeric_type(self):
        return float

    def shape(self, device):
        if qml.active_return():
            return self._shape_new(device)
        if device.shot_vector is None:
            return (1,)
        num_shot_elements = sum(s.copies for s in device.shot_vector)
        return (num_shot_elements,)

    def _shape_new(self, device):
        if device.shot_vector is None:
            return ()
        num_shot_elements = sum(s.copies for s in device.shot_vector)
        return tuple(() for _ in range(num_shot_elements))

    @property
    def return_type(self):
        return Expectation

    def process_samples(
        self, samples: Sequence[complex], shot_range: Tuple[int] = None, bin_size: int = None
=======
    def process_samples(
        self,
        samples: Sequence[complex],
        wire_order: Wires,
        shot_range: Tuple[int] = None,
        bin_size: int = None,
>>>>>>> 8f89a1a0
    ):
        if isinstance(self.obs, Projector):
            # branch specifically to handle the projector observable
            idx = int("".join(str(i) for i in self.obs.parameters[0]), 2)
            probs = qml.probs(wires=self.wires).process_samples(
<<<<<<< HEAD
                samples=samples, shot_range=shot_range, bin_size=bin_size
=======
                samples=samples, wire_order=wire_order, shot_range=shot_range, bin_size=bin_size
>>>>>>> 8f89a1a0
            )
            return probs[idx]
        # estimate the ev
        samples = qml.sample(op=self.obs).process_samples(
<<<<<<< HEAD
            samples=samples, shot_range=shot_range, bin_size=bin_size
=======
            samples=samples, wire_order=wire_order, shot_range=shot_range, bin_size=bin_size
>>>>>>> 8f89a1a0
        )
        # With broadcasting, we want to take the mean over axis 1, which is the -1st/-2nd with/
        # without bin_size. Without broadcasting, axis 0 is the -1st/-2nd with/without bin_size
        axis = -1 if bin_size is None else -2
        # TODO: do we need to squeeze here? Maybe remove with new return types
        return qml.math.squeeze(qml.math.mean(samples, axis=axis))

<<<<<<< HEAD
    def process_state(self, state: Sequence[complex], wires: Wires):
        if isinstance(self.obs, Projector):
            # branch specifically to handle the projector observable
            idx = int("".join(str(i) for i in self.obs.parameters[0]), 2)
            probs = qml.probs(wires=self.wires).process_state(state=state, wires=wires)
=======
    def process_state(self, state: Sequence[complex], wire_order: Wires):
        if isinstance(self.obs, Projector):
            # branch specifically to handle the projector observable
            idx = int("".join(str(i) for i in self.obs.parameters[0]), 2)
            probs = qml.probs(wires=self.wires).process_state(state=state, wire_order=wire_order)
>>>>>>> 8f89a1a0
            return probs[idx]
        eigvals = qml.math.asarray(self.obs.eigvals(), dtype="float64")

        # the probability vector must be permuted to account for the permuted
        # wire order of the observable
        old_obs = self.obs
        permuted_wires = self._permute_wires(self.obs.wires)
        self.obs = qml.map_wires(self.obs, dict(zip(self.obs.wires, permuted_wires)))

        # we use ``self.wires`` instead of ``self.obs`` because the observable was
        # already applied to the state
<<<<<<< HEAD
        prob = qml.probs(wires=self.wires).process_state(state=state, wires=wires)
=======
        prob = qml.probs(wires=self.wires).process_state(state=state, wire_order=wire_order)
>>>>>>> 8f89a1a0
        self.obs = old_obs
        # In case of broadcasting, `prob` has two axes and this is a matrix-vector product
        return qml.math.dot(prob, eigvals)

    def _permute_wires(self, wires: Wires):
        wire_map = dict(zip(wires, range(len(wires))))

        ordered_obs_wire_lst = sorted(self.wires.tolist(), key=lambda label: wire_map[label])

        mapped_wires = [wire_map[w] for w in self.wires]

        permutation = qml.math.argsort(mapped_wires)  # extract permutation via argsort

        return Wires([ordered_obs_wire_lst[index] for index in permutation])<|MERGE_RESOLUTION|>--- conflicted
+++ resolved
@@ -56,18 +56,13 @@
     if not op.is_hermitian:
         warnings.warn(f"{op.name} might not be hermitian.")
 
-<<<<<<< HEAD
     return _Expectation(obs=op)
-=======
-    return _Expectation(Expectation, obs=op)
->>>>>>> 8f89a1a0
 
 
 # TODO: Make public when removing the ObservableReturnTypes enum
 class _Expectation(SampleMeasurement, StateMeasurement):
     """Measurement process that computes the probability of each computational basis state."""
 
-<<<<<<< HEAD
     @property
     def numeric_type(self):
         return float
@@ -91,34 +86,22 @@
         return Expectation
 
     def process_samples(
-        self, samples: Sequence[complex], shot_range: Tuple[int] = None, bin_size: int = None
-=======
-    def process_samples(
         self,
         samples: Sequence[complex],
         wire_order: Wires,
         shot_range: Tuple[int] = None,
         bin_size: int = None,
->>>>>>> 8f89a1a0
     ):
         if isinstance(self.obs, Projector):
             # branch specifically to handle the projector observable
             idx = int("".join(str(i) for i in self.obs.parameters[0]), 2)
             probs = qml.probs(wires=self.wires).process_samples(
-<<<<<<< HEAD
-                samples=samples, shot_range=shot_range, bin_size=bin_size
-=======
                 samples=samples, wire_order=wire_order, shot_range=shot_range, bin_size=bin_size
->>>>>>> 8f89a1a0
             )
             return probs[idx]
         # estimate the ev
         samples = qml.sample(op=self.obs).process_samples(
-<<<<<<< HEAD
-            samples=samples, shot_range=shot_range, bin_size=bin_size
-=======
             samples=samples, wire_order=wire_order, shot_range=shot_range, bin_size=bin_size
->>>>>>> 8f89a1a0
         )
         # With broadcasting, we want to take the mean over axis 1, which is the -1st/-2nd with/
         # without bin_size. Without broadcasting, axis 0 is the -1st/-2nd with/without bin_size
@@ -126,19 +109,11 @@
         # TODO: do we need to squeeze here? Maybe remove with new return types
         return qml.math.squeeze(qml.math.mean(samples, axis=axis))
 
-<<<<<<< HEAD
-    def process_state(self, state: Sequence[complex], wires: Wires):
-        if isinstance(self.obs, Projector):
-            # branch specifically to handle the projector observable
-            idx = int("".join(str(i) for i in self.obs.parameters[0]), 2)
-            probs = qml.probs(wires=self.wires).process_state(state=state, wires=wires)
-=======
     def process_state(self, state: Sequence[complex], wire_order: Wires):
         if isinstance(self.obs, Projector):
             # branch specifically to handle the projector observable
             idx = int("".join(str(i) for i in self.obs.parameters[0]), 2)
             probs = qml.probs(wires=self.wires).process_state(state=state, wire_order=wire_order)
->>>>>>> 8f89a1a0
             return probs[idx]
         eigvals = qml.math.asarray(self.obs.eigvals(), dtype="float64")
 
@@ -150,11 +125,7 @@
 
         # we use ``self.wires`` instead of ``self.obs`` because the observable was
         # already applied to the state
-<<<<<<< HEAD
-        prob = qml.probs(wires=self.wires).process_state(state=state, wires=wires)
-=======
         prob = qml.probs(wires=self.wires).process_state(state=state, wire_order=wire_order)
->>>>>>> 8f89a1a0
         self.obs = old_obs
         # In case of broadcasting, `prob` has two axes and this is a matrix-vector product
         return qml.math.dot(prob, eigvals)
