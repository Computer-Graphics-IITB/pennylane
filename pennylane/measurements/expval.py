# Copyright 2018-2021 Xanadu Quantum Technologies Inc.

# Licensed under the Apache License, Version 2.0 (the "License");
# you may not use this file except in compliance with the License.
# You may obtain a copy of the License at

#     http://www.apache.org/licenses/LICENSE-2.0

# Unless required by applicable law or agreed to in writing, software
# distributed under the License is distributed on an "AS IS" BASIS,
# WITHOUT WARRANTIES OR CONDITIONS OF ANY KIND, either express or implied.
# See the License for the specific language governing permissions and
# limitations under the License.
# pylint: disable=protected-access
"""
This module contains the qml.expval measurement.
"""
import warnings
from typing import Sequence, Tuple

import pennylane as qml
from pennylane.operation import Operator
from pennylane.ops import Projector
from pennylane.wires import Wires

from .measurements import Expectation, SampleMeasurement, StateMeasurement


def expval(op: Operator):
    r"""Expectation value of the supplied observable.

    **Example:**

    .. code-block:: python3

        dev = qml.device("default.qubit", wires=2)

        @qml.qnode(dev)
        def circuit(x):
            qml.RX(x, wires=0)
            qml.Hadamard(wires=1)
            qml.CNOT(wires=[0, 1])
            return qml.expval(qml.PauliY(0))

    Executing this QNode:

    >>> circuit(0.5)
    -0.4794255386042029

    Args:
        op (Observable): a quantum observable object

    Raises:
        QuantumFunctionError: `op` is not an instance of :class:`~.Observable`
    """
    if not op.is_hermitian:
        warnings.warn(f"{op.name} might not be hermitian.")

<<<<<<< HEAD
    return _Expectation(obs=op)
=======
    return _Expectation(Expectation, obs=op)
>>>>>>> b46e8ea3


# TODO: Make public when removing the ObservableReturnTypes enum
class _Expectation(SampleMeasurement, StateMeasurement):
    """Measurement process that computes the probability of each computational basis state."""

<<<<<<< HEAD
    @property
    def numeric_type(self):
        return float

    def shape(self, device):
        if qml.active_return():
            return self._shape_new(device)
        if device.shot_vector is None:
            return (1,)
        num_shot_elements = sum(s.copies for s in device.shot_vector)
        return (num_shot_elements,)

    def _shape_new(self, device):
        if device.shot_vector is None:
            return ()
        num_shot_elements = sum(s.copies for s in device.shot_vector)
        return tuple(() for _ in range(num_shot_elements))

    @property
    def return_type(self):
        return Expectation

=======
>>>>>>> b46e8ea3
    def process_samples(
        self, samples: Sequence[complex], shot_range: Tuple[int] = None, bin_size: int = None
    ):
        if isinstance(self.obs, Projector):
            # branch specifically to handle the projector observable
            idx = int("".join(str(i) for i in self.obs.parameters[0]), 2)
            probs = qml.probs(wires=self.wires).process_samples(
                samples=samples, shot_range=shot_range, bin_size=bin_size
            )
            return probs[idx]
        # estimate the ev
        samples = qml.sample(op=self.obs).process_samples(
            samples=samples, shot_range=shot_range, bin_size=bin_size
        )
        # With broadcasting, we want to take the mean over axis 1, which is the -1st/-2nd with/
        # without bin_size. Without broadcasting, axis 0 is the -1st/-2nd with/without bin_size
        axis = -1 if bin_size is None else -2
        # TODO: do we need to squeeze here? Maybe remove with new return types
        return qml.math.squeeze(qml.math.mean(samples, axis=axis))

    def process_state(self, state: Sequence[complex], wires: Wires):
        if isinstance(self.obs, Projector):
            # branch specifically to handle the projector observable
            idx = int("".join(str(i) for i in self.obs.parameters[0]), 2)
            probs = qml.probs(wires=self.wires).process_state(state=state, wires=wires)
            return probs[idx]
        eigvals = qml.math.asarray(self.obs.eigvals(), dtype="float64")

        # the probability vector must be permuted to account for the permuted
        # wire order of the observable
        old_obs = self.obs
        permuted_wires = self._permute_wires(self.obs.wires)
        self.obs = qml.map_wires(self.obs, dict(zip(self.obs.wires, permuted_wires)))

        # we use ``self.wires`` instead of ``self.obs`` because the observable was
        # already applied to the state
        prob = qml.probs(wires=self.wires).process_state(state=state, wires=wires)
        self.obs = old_obs
        # In case of broadcasting, `prob` has two axes and this is a matrix-vector product
        return qml.math.dot(prob, eigvals)

<<<<<<< HEAD
    def _permute_wires(self, device_wires: Wires):
        wire_map = dict(zip(range(len(device_wires)), device_wires))
=======
    def _permute_wires(self, wires: Wires):
        wire_map = dict(zip(wires, range(len(wires))))
>>>>>>> b46e8ea3

        ordered_obs_wire_lst = sorted(self.wires.tolist(), key=lambda label: wire_map[label])

        mapped_wires = [wire_map[w] for w in self.wires]

        permutation = qml.math.argsort(mapped_wires)  # extract permutation via argsort

        return Wires([ordered_obs_wire_lst[index] for index in permutation])<|MERGE_RESOLUTION|>--- conflicted
+++ resolved
@@ -56,18 +56,13 @@
     if not op.is_hermitian:
         warnings.warn(f"{op.name} might not be hermitian.")
 
-<<<<<<< HEAD
     return _Expectation(obs=op)
-=======
-    return _Expectation(Expectation, obs=op)
->>>>>>> b46e8ea3
 
 
 # TODO: Make public when removing the ObservableReturnTypes enum
 class _Expectation(SampleMeasurement, StateMeasurement):
     """Measurement process that computes the probability of each computational basis state."""
 
-<<<<<<< HEAD
     @property
     def numeric_type(self):
         return float
@@ -90,8 +85,6 @@
     def return_type(self):
         return Expectation
 
-=======
->>>>>>> b46e8ea3
     def process_samples(
         self, samples: Sequence[complex], shot_range: Tuple[int] = None, bin_size: int = None
     ):
@@ -133,13 +126,8 @@
         # In case of broadcasting, `prob` has two axes and this is a matrix-vector product
         return qml.math.dot(prob, eigvals)
 
-<<<<<<< HEAD
-    def _permute_wires(self, device_wires: Wires):
-        wire_map = dict(zip(range(len(device_wires)), device_wires))
-=======
     def _permute_wires(self, wires: Wires):
         wire_map = dict(zip(wires, range(len(wires))))
->>>>>>> b46e8ea3
 
         ordered_obs_wire_lst = sorted(self.wires.tolist(), key=lambda label: wire_map[label])
 
