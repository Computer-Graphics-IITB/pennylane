--- conflicted
+++ resolved
@@ -56,17 +56,12 @@
     """
     if not op.is_hermitian:
         warnings.warn(f"{op.name} might not be hermitian.")
-<<<<<<< HEAD
     return _Variance(obs=op)
-=======
-    return _Variance(Variance, obs=op)
->>>>>>> d750f1d3
 
 
 class _Variance(SampleMeasurement, StateMeasurement):
     """Measurement process that computes the variance of the supplied observable."""
 
-<<<<<<< HEAD
     @property
     def return_type(self):
         return Variance
@@ -89,8 +84,6 @@
         num_shot_elements = sum(s.copies for s in device.shot_vector)
         return tuple(() for _ in range(num_shot_elements))
 
-=======
->>>>>>> d750f1d3
     def process_samples(
         self, samples: Sequence[complex], shot_range: Tuple[int] = None, bin_size: int = None
     ):
@@ -137,11 +130,7 @@
         return qml.math.dot(prob, (eigvals**2)) - qml.math.dot(prob, eigvals) ** 2
 
     def _permute_wires(self, wires: Wires):
-<<<<<<< HEAD
-        wire_map = OrderedDict(zip(range(len(wires)), wires))
-=======
         wire_map = OrderedDict(zip(wires, range(len(wires))))
->>>>>>> d750f1d3
 
         ordered_obs_wire_lst = sorted(self.wires.tolist(), key=lambda label: wire_map[label])
 
