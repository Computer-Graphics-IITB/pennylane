--- conflicted
+++ resolved
@@ -19,11 +19,6 @@
 from collections import OrderedDict
 from typing import Sequence, Tuple
 
-<<<<<<< HEAD
-import numpy as np
-
-=======
->>>>>>> ff3d9188
 import pennylane as qml
 from pennylane.operation import Operator
 from pennylane.ops import Projector
@@ -67,7 +62,6 @@
 class _Variance(SampleMeasurement, StateMeasurement):
     """Measurement process that computes the variance of the supplied observable."""
 
-<<<<<<< HEAD
     @property
     def numeric_type(self):
         return float
@@ -86,10 +80,7 @@
         num_shot_elements = sum(s.copies for s in device.shot_vector)
         return tuple(() for _ in range(num_shot_elements))
 
-    def process(
-=======
     def process_samples(
->>>>>>> ff3d9188
         self, samples: Sequence[complex], shot_range: Tuple[int] = None, bin_size: int = None
     ):
         if isinstance(self.obs, Projector):
@@ -97,21 +88,13 @@
             idx = int("".join(str(i) for i in self.obs.parameters[0]), 2)
             # we use ``self.wires`` instead of ``self.obs`` because the observable was
             # already applied before the sampling
-<<<<<<< HEAD
-            probs = qml.probs(wires=self.wires).process(
-=======
             probs = qml.probs(wires=self.wires).process_samples(
->>>>>>> ff3d9188
                 samples=samples, shot_range=shot_range, bin_size=bin_size
             )
             return probs[idx] - probs[idx] ** 2
 
         # estimate the variance
-<<<<<<< HEAD
-        samples = qml.sample(op=self.obs).process(
-=======
         samples = qml.sample(op=self.obs).process_samples(
->>>>>>> ff3d9188
             samples=samples, shot_range=shot_range, bin_size=bin_size
         )
         # With broadcasting, we want to take the variance over axis 1, which is the -1st/-2nd with/
@@ -120,23 +103,13 @@
         # TODO: do we need to squeeze here? Maybe remove with new return types
         return qml.math.squeeze(qml.math.var(samples, axis=axis))
 
-<<<<<<< HEAD
-    def process_state(self, state: np.ndarray, device_wires: Wires):
-=======
     def process_state(self, state: Sequence[complex], wires: Wires):
->>>>>>> ff3d9188
         if isinstance(self.obs, Projector):
             # branch specifically to handle the projector observable
             idx = int("".join(str(i) for i in self.obs.parameters[0]), 2)
             # we use ``self.wires`` instead of ``self.obs`` because the observable was
             # already applied to the state
-<<<<<<< HEAD
-            probs = qml.probs(wires=self.wires).process_state(
-                state=state, device_wires=device_wires
-            )
-=======
             probs = qml.probs(wires=self.wires).process_state(state=state, wires=wires)
->>>>>>> ff3d9188
             return probs[idx] - probs[idx] ** 2
 
         eigvals = qml.math.asarray(self.obs.eigvals(), dtype=float)
@@ -147,26 +120,11 @@
         self.obs = qml.map_wires(self.obs, dict(zip(self.obs.wires, new_obs_wires)))
         # we use ``self.wires`` instead of ``self.obs`` because the observable was
         # already applied to the state
-<<<<<<< HEAD
-        prob = qml.probs(wires=self.wires).process_state(state=state, device_wires=device_wires)
-=======
         prob = qml.probs(wires=self.wires).process_state(state=state, wires=wires)
->>>>>>> ff3d9188
         self.obs = old_obs
         # In case of broadcasting, `prob` has two axes and these are a matrix-vector products
         return qml.math.dot(prob, (eigvals**2)) - qml.math.dot(prob, eigvals) ** 2
 
-<<<<<<< HEAD
-    def _permute_wires(self, device_wires: Wires):
-        num_wires = len(device_wires)
-        consecutive_wires = Wires(range(num_wires))
-        wire_map = OrderedDict(zip(device_wires, consecutive_wires))
-        ordered_obs_wire_lst = sorted(self.obs.wires.tolist(), key=lambda label: wire_map[label])
-
-        mapped_wires = list(self.obs.wires.map(device_wires))
-
-        permutation = np.argsort(mapped_wires)  # extract permutation via argsort
-=======
     def _permute_wires(self, wires: Wires):
         wire_map = OrderedDict(zip(range(len(wires)), wires))
 
@@ -175,6 +133,5 @@
         mapped_wires = [wire_map[w] for w in self.wires]
 
         permutation = qml.math.argsort(mapped_wires)  # extract permutation via argsort
->>>>>>> ff3d9188
 
         return Wires([ordered_obs_wire_lst[index] for index in permutation])