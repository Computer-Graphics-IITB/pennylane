--- conflicted
+++ resolved
@@ -56,17 +56,12 @@
     """
     if not op.is_hermitian:
         warnings.warn(f"{op.name} might not be hermitian.")
-<<<<<<< HEAD
     return _Variance(obs=op)
-=======
-    return _Variance(Variance, obs=op)
->>>>>>> 4d25d4b8
 
 
 class _Variance(SampleMeasurement, StateMeasurement):
     """Measurement process that computes the variance of the supplied observable."""
 
-<<<<<<< HEAD
     @property
     def return_type(self):
         return Variance
@@ -90,15 +85,11 @@
         return tuple(() for _ in range(num_shot_elements))
 
     def process_samples(
-        self, samples: Sequence[complex], shot_range: Tuple[int] = None, bin_size: int = None
-=======
-    def process_samples(
         self,
         samples: Sequence[complex],
         wire_order: Wires,
         shot_range: Tuple[int] = None,
         bin_size: int = None,
->>>>>>> 4d25d4b8
     ):
         if isinstance(self.obs, Projector):
             # branch specifically to handle the projector observable
@@ -106,21 +97,13 @@
             # we use ``self.wires`` instead of ``self.obs`` because the observable was
             # already applied before the sampling
             probs = qml.probs(wires=self.wires).process_samples(
-<<<<<<< HEAD
-                samples=samples, shot_range=shot_range, bin_size=bin_size
-=======
                 samples=samples, wire_order=wire_order, shot_range=shot_range, bin_size=bin_size
->>>>>>> 4d25d4b8
             )
             return probs[idx] - probs[idx] ** 2
 
         # estimate the variance
         samples = qml.sample(op=self.obs).process_samples(
-<<<<<<< HEAD
-            samples=samples, shot_range=shot_range, bin_size=bin_size
-=======
             samples=samples, wire_order=wire_order, shot_range=shot_range, bin_size=bin_size
->>>>>>> 4d25d4b8
         )
         # With broadcasting, we want to take the variance over axis 1, which is the -1st/-2nd with/
         # without bin_size. Without broadcasting, axis 0 is the -1st/-2nd with/without bin_size
@@ -128,21 +111,13 @@
         # TODO: do we need to squeeze here? Maybe remove with new return types
         return qml.math.squeeze(qml.math.var(samples, axis=axis))
 
-<<<<<<< HEAD
-    def process_state(self, state: Sequence[complex], wires: Wires):
-=======
     def process_state(self, state: Sequence[complex], wire_order: Wires):
->>>>>>> 4d25d4b8
         if isinstance(self.obs, Projector):
             # branch specifically to handle the projector observable
             idx = int("".join(str(i) for i in self.obs.parameters[0]), 2)
             # we use ``self.wires`` instead of ``self.obs`` because the observable was
             # already applied to the state
-<<<<<<< HEAD
-            probs = qml.probs(wires=self.wires).process_state(state=state, wires=wires)
-=======
             probs = qml.probs(wires=self.wires).process_state(state=state, wire_order=wire_order)
->>>>>>> 4d25d4b8
             return probs[idx] - probs[idx] ** 2
 
         eigvals = qml.math.asarray(self.obs.eigvals(), dtype=float)
@@ -153,11 +128,7 @@
         self.obs = qml.map_wires(self.obs, dict(zip(self.obs.wires, new_obs_wires)))
         # we use ``self.wires`` instead of ``self.obs`` because the observable was
         # already applied to the state
-<<<<<<< HEAD
-        prob = qml.probs(wires=self.wires).process_state(state=state, wires=wires)
-=======
         prob = qml.probs(wires=self.wires).process_state(state=state, wire_order=wire_order)
->>>>>>> 4d25d4b8
         self.obs = old_obs
         # In case of broadcasting, `prob` has two axes and these are a matrix-vector products
         return qml.math.dot(prob, (eigvals**2)) - qml.math.dot(prob, eigvals) ** 2
