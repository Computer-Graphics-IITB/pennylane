--- conflicted
+++ resolved
@@ -24,11 +24,7 @@
 from pennylane.operation import Observable
 from pennylane.wires import Wires
 
-<<<<<<< HEAD
 from .measurements import AllCounts, Counts, SampleMeasurement
-=======
-from .measurements import AllCounts, Counts, ObservableReturnTypes, SampleMeasurement
->>>>>>> 95528000
 
 
 def counts(op=None, wires=None, all_outcomes=False):
@@ -144,17 +140,8 @@
             )
         wires = Wires(wires)
 
-<<<<<<< HEAD
     return _Counts(obs=op, wires=wires, all_outcomes=all_outcomes)
 
-=======
-    # TODO: Remove this conditional branch when using `Counts.process` in devices
-    if all_outcomes:
-        return _Counts(AllCounts, obs=op, wires=wires, all_outcomes=all_outcomes)
-
-    return _Counts(Counts, obs=op, wires=wires, all_outcomes=all_outcomes)
-
->>>>>>> 95528000
 
 # TODO: Make public when removing the ObservableReturnTypes enum
 class _Counts(SampleMeasurement):
@@ -162,10 +149,6 @@
 
     def __init__(
         self,
-<<<<<<< HEAD
-=======
-        return_type: ObservableReturnTypes,
->>>>>>> 95528000
         obs: Union[Observable, None] = None,
         wires=None,
         eigvals=None,
@@ -173,7 +156,6 @@
         all_outcomes=False,
     ):
         self.all_outcomes = all_outcomes
-<<<<<<< HEAD
         super().__init__(obs, wires, eigvals, id)
 
     @property
@@ -183,9 +165,6 @@
     @property
     def return_type(self):
         return AllCounts if self.all_outcomes else Counts
-=======
-        super().__init__(return_type, obs, wires, eigvals, id)
->>>>>>> 95528000
 
     def process_samples(
         self,
@@ -201,22 +180,13 @@
         if bin_size is None:
             return self._samples_to_counts(samples)
 
-<<<<<<< HEAD
-        if self.obs is None:
-            num_wires = qml.math.shape(samples)[0]
-            shape = (-1, bin_size, num_wires)
-        else:
-            num_wires = qml.math.shape(samples)[-1]
-            shape = (-1, bin_size)
-=======
         num_wires = len(self.wires) if self.wires else len(wire_order)
         shape = (-1, bin_size, num_wires) if self.obs is None else (-1, bin_size)
->>>>>>> 95528000
 
         return [self._samples_to_counts(bin_sample) for bin_sample in samples.reshape(shape)]
 
     def _samples_to_counts(self, samples):
-        """Groups the samples into a dictionary showing number of occurences for
+        """Groups the samples into a dictionary showing number of occurrences for
         each possible outcome.
 
         The format of the dictionary depends on obs.return_type, which is set when
@@ -228,14 +198,9 @@
 
         Args:
             samples: samples in an array of dimension ``(shots,len(wires))``
-<<<<<<< HEAD
-            obs (Observable): the observable sampled
-            num_wires (int): number of wires the sampled observable was performed on
-=======
->>>>>>> 95528000
 
         Returns:
-            dict: dictionary with format ``{'outcome': num_occurences}``, including all
+            dict: dictionary with format ``{'outcome': num_occurrences}``, including all
                 outcomes for the sampled observable
 
         **Example**
@@ -288,10 +253,6 @@
 
     def __copy__(self):
         return self.__class__(
-<<<<<<< HEAD
-=======
-            self.return_type,
->>>>>>> 95528000
             obs=copy.copy(self.obs),
             eigvals=self._eigvals,
             wires=self._wires,
