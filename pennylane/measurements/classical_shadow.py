# Copyright 2018-2021 Xanadu Quantum Technologies Inc.

# Licensed under the Apache License, Version 2.0 (the "License");
# you may not use this file except in compliance with the License.
# You may obtain a copy of the License at

#     http://www.apache.org/licenses/LICENSE-2.0

# Unless required by applicable law or agreed to in writing, software
# distributed under the License is distributed on an "AS IS" BASIS,
# WITHOUT WARRANTIES OR CONDITIONS OF ANY KIND, either express or implied.
# See the License for the specific language governing permissions and
# limitations under the License.
# pylint: disable=protected-access
"""
This module contains the qml.classical_shadow measurement.
"""
import copy
from collections.abc import Iterable

import numpy as np

import pennylane as qml
from pennylane.wires import Wires

from .measurements import CustomMeasurement, Shadow, ShadowExpval


def shadow_expval(H, k=1, seed_recipes=True):
    r"""Compute expectation values using classical shadows in a differentiable manner.

    The canonical way of computing expectation values is to simply average the expectation values for each local snapshot, :math:`\langle O \rangle = \sum_t \text{tr}(\rho^{(t)}O) / T`.
    This corresponds to the case ``k=1``. In the original work, `2002.08953 <https://arxiv.org/abs/2002.08953>`_, it has been proposed to split the ``T`` measurements into ``k`` equal
    parts to compute the median of means. For the case of Pauli measurements and Pauli observables, there is no advantage expected from setting ``k>1``.

    Args:
        H (Union[Iterable, :class:`~.pennylane.Hamiltonian`, :class:`~.pennylane.operation.Tensor`]): Observable or
            iterable of observables to compute the expectation value over.
        k (int): Number of equal parts to split the shadow's measurements to compute the median of means. ``k=1`` (default) corresponds to simply taking the mean over all measurements.
        seed_recipes (bool): If True, a seed will be generated that
            is used for the randomly sampled Pauli measurements. This is to
            ensure that the same recipes are used when a tape containing this
            measurement is copied. Different seeds are still generated for
            different constructed tapes.

    Returns:
        float: expectation value estimate.

    .. note::

        This measurement uses the measurement :func:`~.pennylane.classical_shadow` and the class :class:`~.pennylane.ClassicalShadow` for post-processing
        internally to compute expectation values. In order to compute correct gradients using PennyLane's automatic differentiation,
        you need to use this measurement.

    **Example**

    .. code-block:: python3

        H = qml.Hamiltonian([1., 1.], [qml.PauliZ(0) @ qml.PauliZ(1), qml.PauliX(0) @ qml.PauliX(1)])

        dev = qml.device("default.qubit", wires=range(2), shots=10000)
        @qml.qnode(dev)
        def qnode(x, obs):
            qml.Hadamard(0)
            qml.CNOT((0,1))
            qml.RX(x, wires=0)
            return qml.shadow_expval(obs)

        x = np.array(0.5, requires_grad=True)

    We can compute the expectation value of H as well as its gradient in the usual way.

    >>> qnode(x, H)
    tensor(1.827, requires_grad=True)
    >>> qml.grad(qnode)(x, H)
    -0.44999999999999984

    In `shadow_expval`, we can pass a list of observables. Note that each qnode execution internally performs one quantum measurement, so be sure
    to include all observables that you want to estimate from a single measurement in the same execution.

    >>> Hs = [H, qml.PauliX(0), qml.PauliY(0), qml.PauliZ(0)]
    >>> qnode(x, Hs)
    [ 1.88586e+00,  4.50000e-03,  1.32000e-03, -1.92000e-03]
    >>> qml.jacobian(qnode)(x, Hs)
    [-0.48312, -0.00198, -0.00375,  0.00168]
    """
    seed = np.random.randint(2**30) if seed_recipes else None
    return _ShadowExpval(H=H, seed=seed, k=k)


def classical_shadow(wires, seed_recipes=True):
    """
    The classical shadow measurement protocol.

    The protocol is described in detail in the paper `Predicting Many Properties of a Quantum System from Very Few Measurements <https://arxiv.org/abs/2002.08953>`_.
    This measurement process returns the randomized Pauli measurements (the ``recipes``)
    that are performed for each qubit and snapshot as an integer:

    - 0 for Pauli X,
    - 1 for Pauli Y, and
    - 2 for Pauli Z.

    It also returns the measurement results (the ``bits``); 0 if the 1 eigenvalue
    is sampled, and 1 if the -1 eigenvalue is sampled.

    The device shots are used to specify the number of snapshots. If ``T`` is the number
    of shots and ``n`` is the number of qubits, then both the measured bits and the
    Pauli measurements have shape ``(T, n)``.

    Args:
        wires (Sequence[int]): the wires to perform Pauli measurements on
        seed_recipes (bool): If True, a seed will be generated that
            is used for the randomly sampled Pauli measurements. This is to
            ensure that the same recipes are used when a tape containing this
            measurement is copied. Different seeds are still generated for
            different constructed tapes.

    **Example**

    Consider the following QNode that prepares a Bell state and performs a classical
    shadow measurement:

    .. code-block:: python3

        dev = qml.device("default.qubit", wires=2, shots=5)

        @qml.qnode(dev)
        def circuit():
            qml.Hadamard(wires=0)
            qml.CNOT(wires=[0, 1])
            return qml.classical_shadow(wires=[0, 1])

    Executing this QNode produces the sampled bits and the Pauli measurements used:

    >>> bits, recipes = circuit()
    >>> bits
    tensor([[0, 0],
            [1, 0],
            [1, 0],
            [0, 0],
            [0, 1]], dtype=uint8, requires_grad=True)
    >>> recipes
    tensor([[2, 2],
            [0, 2],
            [1, 0],
            [0, 2],
            [0, 2]], dtype=uint8, requires_grad=True)

    .. details::
        :title: Usage Details

        Consider again the QNode in the above example. Since the Pauli observables are
        randomly sampled, executing this QNode again would produce different bits and Pauli recipes:

        >>> bits, recipes = circuit()
        >>> bits
        tensor([[0, 1],
                [0, 1],
                [0, 0],
                [0, 1],
                [1, 1]], dtype=uint8, requires_grad=True)
        >>> recipes
        tensor([[1, 0],
                [2, 1],
                [2, 2],
                [1, 0],
                [0, 0]], dtype=uint8, requires_grad=True)

        To use the same Pauli recipes for different executions, the :class:`~.tape.QuantumTape`
        interface should be used instead:

        .. code-block:: python3

            dev = qml.device("default.qubit", wires=2, shots=5)

            with qml.tape.QuantumTape() as tape:
                qml.Hadamard(wires=0)
                qml.CNOT(wires=[0, 1])
                qml.classical_shadow(wires=[0, 1])

        >>> bits1, recipes1 = qml.execute([tape], device=dev, gradient_fn=None)[0][0]
        >>> bits2, recipes2 = qml.execute([tape], device=dev, gradient_fn=None)[0][0]
        >>> np.all(recipes1 == recipes2)
        True
        >>> np.all(bits1 == bits2)
        False

        If using different Pauli recipes is desired for the :class:`~.tape.QuantumTape` interface,
        the ``seed_recipes`` flag should be explicitly set to ``False``:

        .. code-block:: python3

            dev = qml.device("default.qubit", wires=2, shots=5)

            with qml.tape.QuantumTape() as tape:
                qml.Hadamard(wires=0)
                qml.CNOT(wires=[0, 1])
                qml.classical_shadow(wires=[0, 1], seed_recipes=False)

        >>> bits1, recipes1 = qml.execute([tape], device=dev, gradient_fn=None)[0][0]
        >>> bits2, recipes2 = qml.execute([tape], device=dev, gradient_fn=None)[0][0]
        >>> np.all(recipes1 == recipes2)
        False
        >>> np.all(bits1 == bits2)
        False
    """
    wires = Wires(wires)

    seed = np.random.randint(2**30) if seed_recipes else None
    return ClassicalShadow(wires=wires, seed=seed)


class ClassicalShadow(CustomMeasurement):
    """Represents a classical shadow measurement process occurring at the end of a
    quantum variational circuit.

    This has the same arguments as the base class MeasurementProcess, plus other additional
    arguments specific to the classical shadow protocol.

    Args:
        args (tuple[Any]): Positional arguments passed to :class:`~.pennylane.measurements.MeasurementProcess`
        seed (Union[int, None]): The seed used to generate the random measurements
        kwargs (dict[Any, Any]): Additional keyword arguments passed to :class:`~.pennylane.measurements.MeasurementProcess`
    """

    def __init__(self, *args, seed=None, **kwargs):
        self.seed = seed
        super().__init__(*args, **kwargs)

    def process(self, tape, device):
        """
        Returns the measured bits and recipes in the classical shadow protocol.

        The protocol is described in detail in the `classical shadows paper <https://arxiv.org/abs/2002.08953>`_.
        This measurement process returns the randomized Pauli measurements (the ``recipes``)
        that are performed for each qubit and snapshot as an integer:

        - 0 for Pauli X,
        - 1 for Pauli Y, and
        - 2 for Pauli Z.

        It also returns the measurement results (the ``bits``); 0 if the 1 eigenvalue
        is sampled, and 1 if the -1 eigenvalue is sampled.

        The device shots are used to specify the number of snapshots. If ``T`` is the number
        of shots and ``n`` is the number of qubits, then both the measured bits and the
        Pauli measurements have shape ``(T, n)``.

        This implementation leverages vectorization and offers a significant speed-up over
        the generic implementation.

        .. Note::

            This method internally calls ``np.einsum`` which supports at most 52 indices,
            thus the classical shadow measurement for this device supports at most 52
            qubits.

        .. seealso:: :func:`~.classical_shadow`

        Args:
            tape (QuantumScript): the tape to be processed
            device (Device): the device used to process the tape

        Returns:
            tensor_like[int]: A tensor with shape ``(2, T, n)``, where the first row represents
            the measured bits and the second represents the recipes used.
        """
        wires = self.wires
        n_snapshots = device.shots
        seed = self.seed

        with qml.set_shots(self, shots=1):
            # slow implementation but works for all devices
            n_qubits = len(wires)
            mapped_wires = np.array(self.map_wires(wires))

            if seed is not None:
                # seed the random measurement generation so that recipes
                # are the same for different executions with the same seed
                rng = np.random.RandomState(seed)
                recipes = rng.randint(0, 3, size=(n_snapshots, n_qubits))
            else:
                recipes = np.random.randint(0, 3, size=(n_snapshots, n_qubits))
            obs_list = [qml.PauliX, qml.PauliY, qml.PauliZ]

            outcomes = np.zeros((n_snapshots, n_qubits))

            for t in range(n_snapshots):
                # compute rotations for the Pauli measurements
                rotations = [
                    rot
                    for wire_idx, wire in enumerate(wires)
                    for rot in obs_list[recipes[t][wire_idx]].compute_diagonalizing_gates(
                        wires=wire
                    )
                ]

                device.reset()
                device.apply(tape.operations, rotations=tape.diagonalizing_gates + rotations)

                outcomes[t] = device.generate_samples()[0][mapped_wires]

        return qml.math.cast(qml.math.stack([outcomes, recipes]), dtype=np.int8)

    @property
    def numeric_type(self):
<<<<<<< HEAD
        """The Python numeric type of the measurement result.

        Returns:
            type: ``int``.
        """
        return int

    @property
    def return_type(self):
        return Shadow

    def shape(self, device):
        """The expected output shape of the ClassicalShadow.

        Args:
            device (.Device): a PennyLane device to use for determining the shape

        Returns:
            tuple: the output shape; this is ``(2, T, n)``, where ``T`` is the number of device
            shots and ``n`` is the number of measured wires
        """
=======
        return int

    def shape(self, device=None):
        # otherwise, the return type requires a device
        if device is None:
            raise MeasurementShapeError(
                "The device argument is required to obtain the shape of a classical "
                "shadow measurement process."
            )

>>>>>>> 8ad6f06f
        # the first entry of the tensor represents the measured bits,
        # and the second indicate the indices of the unitaries used
        return (1, 2, device.shots, len(self.wires))

    def __copy__(self):
        return self.__class__(
            self.return_type,
            obs=copy.copy(self.obs),
            seed=self.seed,
            wires=self._wires,
            eigvals=self._eigvals,
        )


class _ShadowExpval(CustomMeasurement):
    """Measures the expectation value of an operator using the classical shadow measurement process.

    This has the same arguments as the base class MeasurementProcess, plus other additional
    arguments specific to the classical shadow protocol.

    Args:
        args (tuple[Any]): Positional arguments passed to :class:`~.pennylane.measurements.MeasurementProcess`
        seed (Union[int, None]): The seed used to generate the random measurements
        H (:class:`~.pennylane.Hamiltonian` or :class:`~.pennylane.operation.Tensor`): Observable
            to compute the expectation value over.
        k (int): Number of equal parts to split the shadow's measurements to compute the median of means.
            ``k=1`` corresponds to simply taking the mean over all measurements.
        kwargs (dict[Any, Any]): Additional keyword arguments passed to :class:`~.pennylane.measurements.MeasurementProcess`
    """

    def __init__(self, *args, H, seed=None, k=1, **kwargs):
        self.seed = seed
        self.H = H
        self.k = k
        super().__init__(*args, **kwargs)

    def process(self, tape, device):
        """Compute expectation values using classical shadows in a differentiable manner.

        Please refer to :func:`~.pennylane.shadow_expval` for detailed documentation.

        Args:
<<<<<<< HEAD
            tape (QuantumScript): the quantum script to process
            device (Device): the device used to process the given tape
=======
            tape (QuantumScript): the tape to be processed
            device (Device): the device used to process the tape
>>>>>>> 8ad6f06f

        Returns:
            float: expectation value estimate.
        """
        bits, recipes = qml.classical_shadow(wires=self.wires, seed_recipes=self.seed).process(
            tape, device
        )
        shadow = qml.shadows.ClassicalShadow(bits, recipes, wire_map=self.wires.tolist())
        return shadow.expval(self.H, self.k)

    @property
    def numeric_type(self):
<<<<<<< HEAD
        """The Python numeric type of the measurement result.

        Returns:
            type: ``float``
        """
=======
>>>>>>> 8ad6f06f
        return float

    @property
    def return_type(self):
        return ShadowExpval

    def shape(self, device=None):
<<<<<<< HEAD
        """The expected output shape of the ClassicalShadow.

        Args:
            device (.Device): a PennyLane device to use for determining the shape

        Returns:
            tuple: output shape
        """
=======
>>>>>>> 8ad6f06f
        return (1,)

    @property
    def wires(self):
        r"""The wires the measurement process acts on.

        This is the union of all the Wires objects of the measurement.
        """
        if isinstance(self.H, Iterable):
            return Wires.all_wires([h.wires for h in self.H])

        return self.H.wires

    def queue(self, context=qml.QueuingManager):
        """Append the measurement process to an annotated queue, making sure
        the observable is not queued"""
        Hs = self.H if isinstance(self.H, Iterable) else [self.H]
        for H in Hs:
            context.update_info(H, owner=self)
        context.append(self, owns=Hs)

        return self

    def __copy__(self):
        return self.__class__(
            self.return_type,
            H=self.H,
            k=self.k,
            seed=self.seed,
            obs=copy.copy(self.obs),
            wires=self._wires,
            eigvals=self._eigvals,
        )<|MERGE_RESOLUTION|>--- conflicted
+++ resolved
@@ -304,40 +304,13 @@
 
     @property
     def numeric_type(self):
-<<<<<<< HEAD
-        """The Python numeric type of the measurement result.
-
-        Returns:
-            type: ``int``.
-        """
         return int
 
     @property
     def return_type(self):
         return Shadow
 
-    def shape(self, device):
-        """The expected output shape of the ClassicalShadow.
-
-        Args:
-            device (.Device): a PennyLane device to use for determining the shape
-
-        Returns:
-            tuple: the output shape; this is ``(2, T, n)``, where ``T`` is the number of device
-            shots and ``n`` is the number of measured wires
-        """
-=======
-        return int
-
     def shape(self, device=None):
-        # otherwise, the return type requires a device
-        if device is None:
-            raise MeasurementShapeError(
-                "The device argument is required to obtain the shape of a classical "
-                "shadow measurement process."
-            )
-
->>>>>>> 8ad6f06f
         # the first entry of the tensor represents the measured bits,
         # and the second indicate the indices of the unitaries used
         return (1, 2, device.shots, len(self.wires))
@@ -380,13 +353,8 @@
         Please refer to :func:`~.pennylane.shadow_expval` for detailed documentation.
 
         Args:
-<<<<<<< HEAD
-            tape (QuantumScript): the quantum script to process
-            device (Device): the device used to process the given tape
-=======
             tape (QuantumScript): the tape to be processed
             device (Device): the device used to process the tape
->>>>>>> 8ad6f06f
 
         Returns:
             float: expectation value estimate.
@@ -399,14 +367,6 @@
 
     @property
     def numeric_type(self):
-<<<<<<< HEAD
-        """The Python numeric type of the measurement result.
-
-        Returns:
-            type: ``float``
-        """
-=======
->>>>>>> 8ad6f06f
         return float
 
     @property
@@ -414,17 +374,6 @@
         return ShadowExpval
 
     def shape(self, device=None):
-<<<<<<< HEAD
-        """The expected output shape of the ClassicalShadow.
-
-        Args:
-            device (.Device): a PennyLane device to use for determining the shape
-
-        Returns:
-            tuple: output shape
-        """
-=======
->>>>>>> 8ad6f06f
         return (1,)
 
     @property
