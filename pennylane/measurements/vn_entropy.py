--- conflicted
+++ resolved
@@ -15,11 +15,7 @@
 """
 This module contains the qml.vn_entropy measurement.
 """
-<<<<<<< HEAD
-import numpy as np
-=======
 from typing import Sequence
->>>>>>> b09de26f
 
 import pennylane as qml
 from pennylane.wires import Wires
@@ -74,7 +70,6 @@
 class _VnEntropy(StateMeasurement):
     """Measurement process that returns the Von Neumann entropy."""
 
-<<<<<<< HEAD
     @property
     def numeric_type(self):
         return float
@@ -93,12 +88,7 @@
         num_shot_elements = sum(s.copies for s in device.shot_vector)
         return tuple(() for _ in range(num_shot_elements))
 
-    def process_state(self, state: np.ndarray, device_wires: Wires):
-        return qml.math.vn_entropy(
-            state, indices=self.wires, c_dtype=np.complex128, base=self.log_base
-=======
     def process_state(self, state: Sequence[complex], wires: Wires):
         return qml.math.vn_entropy(
             state, indices=self.wires, c_dtype="complex128", base=self.log_base
->>>>>>> b09de26f
         )