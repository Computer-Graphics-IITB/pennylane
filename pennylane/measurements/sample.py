# Copyright 2018-2021 Xanadu Quantum Technologies Inc.

# Licensed under the Apache License, Version 2.0 (the "License");
# you may not use this file except in compliance with the License.
# You may obtain a copy of the License at

#     http://www.apache.org/licenses/LICENSE-2.0

# Unless required by applicable law or agreed to in writing, software
# distributed under the License is distributed on an "AS IS" BASIS,
# WITHOUT WARRANTIES OR CONDITIONS OF ANY KIND, either express or implied.
# See the License for the specific language governing permissions and
# limitations under the License.
# pylint: disable=protected-access
"""
This module contains the qml.sample measurement.
"""
import warnings
<<<<<<< HEAD
from typing import Tuple, Union

import numpy as np

=======
from typing import Sequence, Tuple, Union

>>>>>>> b122d3a4
import pennylane as qml
from pennylane.operation import Observable
from pennylane.wires import Wires

from .measurements import Sample, SampleMeasurement


def sample(op: Union[Observable, None] = None, wires=None):
    r"""Sample from the supplied observable, with the number of shots
    determined from the ``dev.shots`` attribute of the corresponding device,
    returning raw samples. If no observable is provided then basis state samples are returned
    directly from the device.

    Note that the output shape of this measurement process depends on the shots
    specified on the device.

    Args:
        op (Observable or None): a quantum observable object
        wires (Sequence[int] or int or None): the wires we wish to sample from, ONLY set wires if
            op is ``None``

    Raises:
        QuantumFunctionError: `op` is not an instance of :class:`~.Observable`
        ValueError: Cannot set wires if an observable is provided

    The samples are drawn from the eigenvalues :math:`\{\lambda_i\}` of the observable.
    The probability of drawing eigenvalue :math:`\lambda_i` is given by
    :math:`p(\lambda_i) = |\langle \xi_i | \psi \rangle|^2`, where :math:`| \xi_i \rangle`
    is the corresponding basis state from the observable's eigenbasis.

    **Example**

    .. code-block:: python3

        dev = qml.device("default.qubit", wires=2, shots=4)

        @qml.qnode(dev)
        def circuit(x):
            qml.RX(x, wires=0)
            qml.Hadamard(wires=1)
            qml.CNOT(wires=[0, 1])
            return qml.sample(qml.PauliY(0))

    Executing this QNode:

    >>> circuit(0.5)
    array([ 1.,  1.,  1., -1.])

    If no observable is provided, then the raw basis state samples obtained
    from device are returned (e.g., for a qubit device, samples from the
    computational device are returned). In this case, ``wires`` can be specified
    so that sample results only include measurement results of the qubits of interest.

    .. code-block:: python3

        dev = qml.device("default.qubit", wires=2, shots=4)

        @qml.qnode(dev)
        def circuit(x):
            qml.RX(x, wires=0)
            qml.Hadamard(wires=1)
            qml.CNOT(wires=[0, 1])
            return qml.sample()

    Executing this QNode:

    >>> circuit(0.5)
    array([[0, 1],
           [0, 0],
           [1, 1],
           [0, 0]])

    .. note::

        QNodes that return samples cannot, in general, be differentiated, since the derivative
        with respect to a sample --- a stochastic process --- is ill-defined. The one exception
        is if the QNode uses the parameter-shift method (``diff_method="parameter-shift"``), in
        which case ``qml.sample(obs)`` is interpreted as a single-shot expectation value of the
        observable ``obs``.
    """
    if op is not None and not op.is_hermitian:  # None type is also allowed for op
        warnings.warn(f"{op.name} might not be hermitian.")

    if wires is not None:
        if op is not None:
            raise ValueError(
                "Cannot specify the wires to sample if an observable is "
                "provided. The wires to sample will be determined directly from the observable."
            )
        wires = Wires(wires)

    return _Sample(Sample, obs=op, wires=wires)


# TODO: Make public when removing the ObservableReturnTypes enum
class _Sample(SampleMeasurement):
    """Measurement process that returns the samples of a given observable."""

<<<<<<< HEAD
    def process(self, samples: np.ndarray, shot_range: Tuple[int] = None, bin_size: int = None):
=======
    def process_samples(
        self, samples: Sequence[complex], shot_range: Tuple[int] = None, bin_size: int = None
    ):
>>>>>>> b122d3a4
        name = self.obs.name if self.obs is not None else None
        # Select the samples from samples that correspond to ``shot_range`` if provided
        if shot_range is not None:
            # Indexing corresponds to: (potential broadcasting, shots, wires). Note that the last
            # colon (:) is required because shots is the second-to-last axis and the
            # Ellipsis (...) otherwise would take up broadcasting and shots axes.
            samples = samples[..., slice(*shot_range), :]

        if len(self.wires) != 0:
            # if wires are provided, then we only return samples from those wires
<<<<<<< HEAD
            samples = samples[..., np.array(self.wires)]
=======
            samples = samples[..., self.wires]
>>>>>>> b122d3a4

        num_wires = samples.shape[-1]  # wires is the last dimension

        if self.obs is None:
            # if no observable was provided then return the raw samples
            return samples if bin_size is None else samples.reshape(num_wires, bin_size, -1)

        if name in {"PauliX", "PauliY", "PauliZ", "Hadamard"}:
            # Process samples for observables with eigenvalues {1, -1}
            samples = 1 - 2 * qml.math.squeeze(samples)
        else:
            # Replace the basis state in the computational basis with the correct eigenvalue.
            # Extract only the columns of the basis samples required based on ``wires``.
<<<<<<< HEAD
            powers_of_two = 2 ** np.arange(num_wires)[::-1]
            indices = samples @ powers_of_two
            indices = np.array(indices)  # Add np.array here for Jax support.
=======
            powers_of_two = 2 ** qml.math.arange(num_wires)[::-1]
            indices = samples @ powers_of_two
            indices = qml.math.array(indices)  # Add np.array here for Jax support.
>>>>>>> b122d3a4
            try:
                samples = self.obs.eigvals()[indices]
            except qml.operation.EigvalsUndefinedError as e:
                # if observable has no info on eigenvalues, we cannot return this measurement
                raise qml.operation.EigvalsUndefinedError(
                    f"Cannot compute samples of {self.obs.name}."
                ) from e

        return samples if bin_size is None else samples.reshape((bin_size, -1))<|MERGE_RESOLUTION|>--- conflicted
+++ resolved
@@ -16,15 +16,8 @@
 This module contains the qml.sample measurement.
 """
 import warnings
-<<<<<<< HEAD
-from typing import Tuple, Union
-
-import numpy as np
-
-=======
 from typing import Sequence, Tuple, Union
 
->>>>>>> b122d3a4
 import pennylane as qml
 from pennylane.operation import Observable
 from pennylane.wires import Wires
@@ -123,13 +116,9 @@
 class _Sample(SampleMeasurement):
     """Measurement process that returns the samples of a given observable."""
 
-<<<<<<< HEAD
-    def process(self, samples: np.ndarray, shot_range: Tuple[int] = None, bin_size: int = None):
-=======
     def process_samples(
         self, samples: Sequence[complex], shot_range: Tuple[int] = None, bin_size: int = None
     ):
->>>>>>> b122d3a4
         name = self.obs.name if self.obs is not None else None
         # Select the samples from samples that correspond to ``shot_range`` if provided
         if shot_range is not None:
@@ -140,11 +129,7 @@
 
         if len(self.wires) != 0:
             # if wires are provided, then we only return samples from those wires
-<<<<<<< HEAD
-            samples = samples[..., np.array(self.wires)]
-=======
             samples = samples[..., self.wires]
->>>>>>> b122d3a4
 
         num_wires = samples.shape[-1]  # wires is the last dimension
 
@@ -158,15 +143,9 @@
         else:
             # Replace the basis state in the computational basis with the correct eigenvalue.
             # Extract only the columns of the basis samples required based on ``wires``.
-<<<<<<< HEAD
-            powers_of_two = 2 ** np.arange(num_wires)[::-1]
-            indices = samples @ powers_of_two
-            indices = np.array(indices)  # Add np.array here for Jax support.
-=======
             powers_of_two = 2 ** qml.math.arange(num_wires)[::-1]
             indices = samples @ powers_of_two
             indices = qml.math.array(indices)  # Add np.array here for Jax support.
->>>>>>> b122d3a4
             try:
                 samples = self.obs.eigvals()[indices]
             except qml.operation.EigvalsUndefinedError as e:
