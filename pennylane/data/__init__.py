--- conflicted
+++ resolved
@@ -13,17 +13,14 @@
 # limitations under the License.
 """Datasets module. Documentation incoming."""
 
-<<<<<<< HEAD
 from .attributes import (
     DatasetArray,
     DatasetDict,
     DatasetList,
+    DatasetNone,
     DatasetScalar,
     DatasetString,
 )
-=======
-from .attributes import DatasetArray, DatasetNone, DatasetScalar, DatasetString
->>>>>>> d37ea993
 from .base.attribute import AttributeInfo, AttributeType
 from .base.dataset import attribute
 from .dataset import Dataset
@@ -36,10 +33,7 @@
     "DatasetArray",
     "DatasetScalar",
     "DatasetString",
-<<<<<<< HEAD
     "DatasetList",
     "DatasetDict",
-=======
     "DatasetNone",
->>>>>>> d37ea993
 )