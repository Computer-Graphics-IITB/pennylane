--- conflicted
+++ resolved
@@ -77,12 +77,7 @@
     if get_origin(cls) is not None:
         return str(cls)
 
-<<<<<<< HEAD
-    cls = cls_or_obj if isinstance(cls_or_obj, type) else type(cls_or_obj)
-    if cls.__module__ == "builtins":
-=======
     if getattr(cls, "__module__", None) in ("builtins", None):
->>>>>>> e2bd4b18
         return cls.__name__
 
     return f"{cls.__module__}.{cls.__qualname__}"
