--- conflicted
+++ resolved
@@ -18,11 +18,7 @@
 import typing
 import warnings
 from abc import ABC, abstractmethod
-<<<<<<< HEAD
-from collections.abc import Iterable, Mapping, MutableMapping, Sequence
-=======
-from collections.abc import MutableMapping
->>>>>>> 3a23cc99
+from collections.abc import Mapping, MutableMapping, Sequence
 from numbers import Number
 from types import MappingProxyType
 from typing import (
