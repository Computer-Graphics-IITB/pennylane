# Copyright 2018-2023 Xanadu Quantum Technologies Inc.

# Licensed under the Apache License, Version 2.0 (the "License");
# you may not use this file except in compliance with the License.
# You may obtain a copy of the License at

#     http://www.apache.org/licenses/LICENSE-2.0

# Unless required by applicable law or agreed to in writing, software
# distributed under the License is distributed on an "AS IS" BASIS,
# WITHOUT WARRANTIES OR CONDITIONS OF ANY KIND, either express or implied.
# See the License for the specific language governing permissions and
# limitations under the License.
"""Contains the base class for Dataset attribute types, and a class for
attribute metadata."""

import warnings
from abc import ABC, abstractmethod
<<<<<<< HEAD
from collections.abc import Iterable, Mapping, Sequence
from dataclasses import asdict, dataclass, field, fields
=======
from collections.abc import Iterable, Mapping, MutableMapping
>>>>>>> e2bd4b18
from numbers import Number
from types import MappingProxyType
from typing import (
    Any,
    ClassVar,
    Generic,
    Iterator,
    Literal,
    Optional,
    TypeVar,
    Union,
    cast,
    overload,
)
import itertools
from pennylane.data.base._zarr import zarr
from pennylane.data.base.typing_util import (
    UNSET,
    T,
    Zarr,
    ZarrAny,
    ZarrGroup,
    get_type_str,
    resolve_special_type,
)


class AttributeInfo(Generic[T], MutableMapping[str, Any]):
    """Contains metadata that may be assigned to a dataset
    attribute. Is stored in the Zarr object's ``attrs`` dict.

    Attributes:
        attrs_bind: The Zarr attrs dict that this instance is bound to,
            or any mutable mapping
        py_type: Type annotation for this attribute
        doc: Documentation for this attribute
        meta: Extra metdata to attach to this attribute. Must be
            json serializable.
    """

    attrs_namespace: ClassVar[str] = "qml.data."

    attrs_bind: MutableMapping[str, Any]

    doc: Optional[str]

    @overload
    def __init__(
        self,
        attrs_bind: Optional[MutableMapping[str, Any]] = None,
        *,
        doc: Optional[str] = None,
        py_type: Optional[str] = None,
        **kwargs: Any,
    ):
        ...

    @overload
    def __init__(self):
        ...

    def __init__(self, attrs_bind: Optional[MutableMapping[str, Any]] = None, **kwargs: Any):
        object.__setattr__(self, "attrs_bind", attrs_bind if attrs_bind is not None else {})

        for k, v in kwargs.items():
            setattr(self, k, v)

    def save(self, info: "AttributeInfo", clobber: bool = False):
        for k, v in self.items():
            info[k] = v

    def load(self, info: "AttributeInfo", clobber: bool = False):
        info.save(self, clobber=clobber)

    @property
    def py_type(self) -> Optional[str]:
        return self.get("py_type")

    @py_type.setter
    def py_type(self, type_: Union[str, type]):
        self["py_type"] = get_type_str(type_)

    def __len__(self) -> int:
        return self.get("__len__", 0)

    def _update_len(self, inc: int):
        self.attrs_bind[f"{self.attrs_namespace}__len__"] = self.__len__() + inc

    def __setitem__(self, __name: str, __value: Any):
        key = f"{self.attrs_namespace}{__name}"
        exists = key in self.attrs_bind
        self.attrs_bind[key] = __value
        if not exists:
            self._update_len(1)

    def __getitem__(self, __name: str) -> Any:
        try:
            return self.attrs_bind[f"{self.attrs_namespace}{__name}"]
        except KeyError as exc:
            raise KeyError(__name) from exc

    def __setattr__(self, __name: str, __value: Any) -> None:
        if __name in self.__class__.__dict__:
            object.__setattr__(self, __name, __value)
        else:
            self[__name] = __value

    def __getattr__(self, __name: str) -> Any:
        try:
            return self[__name]
        except KeyError:
            return None

    def __delitem__(self, __name: str):
        del self.attrs_bind[f"{self.attrs_namespace}{__name}"]
        self._update_len(-1)

    def __iter__(self) -> Iterator[str]:
        return itertools.chain.from_iterable(
            key.split(self.attrs_namespace, maxsplit=1)[1:2] for key in self.attrs_bind
        )


class AttributeType(ABC, Generic[Zarr, T]):
    """
    The AttributeType class provides an interface for converting Python objects to and from a Zarr
    array or Group. It uses the registry pattern to maintain a mapping of codec IDs to
    Codecs, and Python types to compatible Codecs.

    Attributes:
        type_id: Unique identifier for this Codec class. Must be declared
            in subclasses.
        registry: Maps codec ids to compatible Codec classes
        type_to_default_codec_id: Maps types to their default Codec classes
    """

    type_id: ClassVar[str]

    Self = TypeVar("Self", bound="AttributeType")

    def __init__(
        self,
        value: Union[T, Literal[UNSET]] = UNSET,
        info: Optional[AttributeInfo] = None,
        *,
        bind: Optional[Zarr] = None,
        parent_and_key: Optional[tuple[ZarrGroup, str]] = None,
    ) -> None:
        if bind is not None:
            self._bind = bind
            self._check_bind()
            return

        if parent_and_key is not None:
            parent, key = parent_and_key
        else:
            parent, key = zarr.group(), "_"

        if value is UNSET:
            value = self.default_value()
            if value is UNSET:
                raise TypeError(f"__init__() missing 1 required positional argument: 'value'")

        self._bind = self._set_value(value, info, parent, key)
        self._check_bind()

    @property
    def info(self) -> AttributeInfo:
        """Returns the ``AttributeInfo`` for this attribute."""
        return AttributeInfo(self.bind.attrs)

    @property
    def bind(self) -> Zarr:
        """Returns the Zarr object that contains this attribute's
        data."""
        return self._bind

    def default_value(self) -> Union[T, Literal[UNSET]]:
        """Returns a valid default value for this type, or ``UNSET`` if this type
        must be initialized with a value."""
        return UNSET

    @classmethod
    def consumes_types(cls) -> Iterable[type]:
        """
        Returns an iterable of types for which this should be the default
        codec. If a value of one of these types is assigned to a Dataset
        without specifying a `type_id`, this type will be used.
        """
        return ()

    @abstractmethod
    def zarr_to_value(self, bind: Zarr) -> T:
        """Parses bind into Python object."""

    @abstractmethod
    def value_to_zarr(self, bind_parent: ZarrGroup, key: str, value: T) -> Zarr:
        """Converts value into a Zarr Array or Group under bind_parent[key]."""

    def get_value(self) -> T:
        """Loads the mapped value from ``bind``."""
        return self.zarr_to_value(self.bind)

    def _set_value(
        self, value: T, info: Optional[AttributeInfo], parent: ZarrGroup, key: str
    ) -> Zarr:
        """Converts ``value`` into Zarr format and sets the attribute info."""
        if info is None:
            info = AttributeInfo()

        info["type_id"] = self.type_id
        if info.py_type is None:
            info.py_type = get_type_str(type(value))

        new_bind = self.value_to_zarr(parent, key, value)
        new_info = AttributeInfo(new_bind.attrs)
        info.save(new_info)

        return new_bind

    def _set_parent(self, parent: ZarrGroup, key: str):
        """Copies this attribute's data into ``parent``, under ``key``."""
        zarr.convenience.copy(source=self.bind, dest=parent, name=key, if_exists="replace")

    def _check_bind(self):
        """
        Checks that ``bind.attrs`` contains the type_id corresponding to
        this type.
        """
        existing_type_id = self.info.get("type_id")
        if existing_type_id is not None and existing_type_id != self.type_id:
            raise TypeError(
                f"zarr {type(self.bind).__qualname__} is bound to another type {existing_type_id}"
            )

    def __str__(self) -> str:
        return str(self.get_value())

    def __repr__(self) -> str:
        return object.__repr__(self)

    def __eq__(self, __value: object) -> bool:
        return self.get_value() == __value

    __registry: dict[str, type["AttributeType"]] = {}
    __type_consumer_registry: dict[type, type["AttributeType"]] = {}

    registry: Mapping[str, type["AttributeType"]] = MappingProxyType(__registry)
    type_consumer_registry: Mapping[type, type["AttributeType"]] = MappingProxyType(
        __type_consumer_registry
    )

    def __init_subclass__(cls) -> None:  # pylint: disable=arguments-differ
        existing_type = AttributeType.__registry.get(cls.type_id)
        if existing_type is not None:
            raise TypeError(
                f"AttributeType with type_id '{cls.type_id}' already exists: {existing_type}"
            )

        AttributeType.__registry[cls.type_id] = cls  # type: ignore

        for type_ in cls.consumes_types():
            existing_type = AttributeType.type_consumer_registry.get(type_)
            if existing_type is not None:
                warnings.warn(
                    f"Conflicting default types: Both '{cls}' and '{existing_type}' consume type '{type_}'. '{type_}' will now be consumed by '{cls}'"
                )
            AttributeType.__type_consumer_registry[type_] = cls

        return super().__init_subclass__()


def get_attribute_type(zobj: Zarr) -> type[AttributeType[Zarr, Any]]:
    """
    Returns the ``AttributeType`` of the dataset attribute contained
    in ``zobj``.
    """
    type_id = zobj.attrs[f"{AttributeInfo.attrs_namespace}type_id"]

    return AttributeType.registry[type_id]


def _get_type(type_or_obj: Union[object, type]) -> type:
    """Given an object or an object type, returns the underlying class.

    Examples:
        >>> _get_type(list)
        <class 'list'>
        >>> _get_type(List[int])
        <class 'list'>
        >>> _get_type([])
        <class 'list'>
    """

    # First, check if this is a special type, e.g a parametrized
    # generic like List[int]
    special_args = resolve_special_type(type_or_obj)
    if special_args is not None:
        type_, _ = special_args
    elif isinstance(type_or_obj, type):
        type_ = type_or_obj
    else:
        type_ = type(type_or_obj)

    return type_


def match_obj_type(type_or_obj: Union[T, type[T]]) -> type[AttributeType[ZarrAny, T]]:
    """
    Returns an ``AttributeType`` that can accept an object of type ``type_or_obj``
    as a value.

    Args:
        type_or_obj: A type or an object

    Returns:
        AttributeType that can accept ``type_or_obj`` (or an object of that
            type) as a value.

    Raises:
        TypeError, if no AttributeType can accept an object of that type
    """

    type_ = _get_type(type_or_obj)
    ret = AttributeType.registry["array"]

    if type_ in AttributeType.type_consumer_registry:
        ret = AttributeType.type_consumer_registry[type_]
    elif issubclass(type_, Number):
        ret = AttributeType.registry["scalar"]
    elif hasattr(type_, "__array__"):
        ret = AttributeType.registry["array"]
    elif issubclass(type_, Sequence):
        ret = AttributeType.registry["list"]
    elif issubclass(type_, Mapping):
        ret = AttributeType.registry["dict"]

    return ret<|MERGE_RESOLUTION|>--- conflicted
+++ resolved
@@ -16,12 +16,7 @@
 
 import warnings
 from abc import ABC, abstractmethod
-<<<<<<< HEAD
-from collections.abc import Iterable, Mapping, Sequence
-from dataclasses import asdict, dataclass, field, fields
-=======
-from collections.abc import Iterable, Mapping, MutableMapping
->>>>>>> e2bd4b18
+from collections.abc import Iterable, Mapping, MutableMapping, Sequence
 from numbers import Number
 from types import MappingProxyType
 from typing import (
@@ -33,7 +28,6 @@
     Optional,
     TypeVar,
     Union,
-    cast,
     overload,
 )
 import itertools
