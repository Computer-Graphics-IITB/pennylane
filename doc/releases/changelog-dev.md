--- conflicted
+++ resolved
@@ -291,15 +291,13 @@
   depth greater than 0. The `__repr__` for `Controlled` show `control_wires` instead of `wires`.
   [(#3013)](https://github.com/PennyLaneAI/pennylane/pull/3013)
 
-<<<<<<< HEAD
-* `Prod` and `Sum` now support caching their matrix representation.
-  [(#????)](insert link here)
-=======
 * Use `Operator.hash` instead of `Operator.matrix` to cache the eigendecomposition results in `Prod` and
   `Sum` classes. When `Prod` and `Sum` operators have no overlapping wires, compute the eigenvalues
   and the diagonalising gates using the factors/summands instead of using the full matrix.
   [(#3022)](https://github.com/PennyLaneAI/pennylane/pull/3022)
->>>>>>> 74ba19e0
+  
+* `Prod` and `Sum` now support caching their matrix representation.
+  [(#3038)](https://github.com/PennyLaneAI/pennylane/pull/3038)
 
 <h3>Breaking changes</h3>
 
