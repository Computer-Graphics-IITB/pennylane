--- conflicted
+++ resolved
@@ -166,7 +166,7 @@
 * Made `gradients.finite_diff` more convenient to use with custom data type observables/devices.
   [(#3426)](https://github.com/PennyLaneAI/pennylane/pull/3426)
 
-* The `qml.ISWAP` gate is now natively supported on `default.mixed`, improving on its efficiency. 
+* The `qml.ISWAP` gate is now natively supported on `default.mixed`, improving on its efficiency.
   [(#3284)](https://github.com/PennyLaneAI/pennylane/pull/3284)
   
 * Added more input validation to `hamiltonian_expand` such that Hamiltonian objects with no terms raise an error.
@@ -329,7 +329,6 @@
 * Updated `qml.transforms.mitigate_with_zne` to support the new return types.
   [#3415](https://github.com/PennyLaneAI/pennylane/pull/3415)
 
-
 <h3>Breaking changes</h3>
 
 * The `log_base` attribute has been moved from `MeasurementProcess` to the new `_VnEntropy` and
@@ -391,20 +390,14 @@
 * `qml.transforms.measurement_grouping` has been deprecated. Use `qml.transforms.hamiltonian_expand` instead.
   [(#3417)](https://github.com/PennyLaneAI/pennylane/pull/3417)
 
-* The ``observables`` argument in ``QubitDevice.statistics`` is deprecated. Please use ``circuit``
+* The `observables` argument in `QubitDevice.statistics` is deprecated. Please use `circuit`
   instead.
   [(#3433)](https://github.com/PennyLaneAI/pennylane/pull/3433)
 
-<<<<<<< HEAD
-* The ``seed_recipes`` argument in ``qml.classical_shadow`` and ``qml.shadow_expval`` is deprecated.
-  A new argument ``seed`` has been added, which defaults to None and can contain an integer with the
-=======
 * The `seed_recipes` argument in `qml.classical_shadow` and `qml.shadow_expval` is deprecated.
   A new argument `seed` has been added, which defaults to None and can contain an integer with the
->>>>>>> a5ea5e98
   wanted seed.
   [(#3388)](https://github.com/PennyLaneAI/pennylane/pull/3388)
-
 
 <h3>Documentation</h3>
 
