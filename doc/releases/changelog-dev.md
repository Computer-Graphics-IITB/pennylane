:orphan:

# Release 0.22.0-dev (development release)

<h3>New features since last release</h3>

<<<<<<< HEAD
* The general parameter-shift rule is now automatically used by
  `qml.gradients.param_shift`.
  [(#2182)](https://github.com/PennyLaneAI/pennylane/pull/2182)

  If an operation has `parameter_frequencies` defined (also see
  the next feature entry) and calling
  this method does not raise an error, the operation will be
  considered to have an analytic differentiation method registered,
  namely via the parameter-shift rule.
  The frequencies are then used to obtain the shift rule for the
  operation.

  If `parameter_frequencies` raises an error although the operation
  is registered to have an analytic derivative, the `grad_recipe`
  property of an operation will be used instead, if defined.
  If it is not defined, the standard two-term shift rule will
  be used.

  See [Vidal and Theis (2018)](https://arxiv.org/abs/1812.06323)
  and [Wierichs et al. (2021)](https://arxiv.org/abs/2107.12390)
  for additional information.
=======
* The text based drawer accessed via `qml.draw` has been overhauled. The new drawer has 
  a `decimals` keyword for controlling parameter rounding, a different algorithm for determining positions, 
  deprecation of the `charset` keyword, and minor cosmetic changes.
  [(#2128)](https://github.com/PennyLaneAI/pennylane/pull/2128)

  ```
  @qml.qnode(qml.device('lightning.qubit', wires=2))
  def circuit(a, w):
      qml.Hadamard(0)
      qml.CRX(a, wires=[0, 1])
      qml.Rot(*w, wires=[1])
      qml.CRX(-a, wires=[0, 1])
      return qml.expval(qml.PauliZ(0) @ qml.PauliZ(1))
  ```
  >>> print(qml.draw(circuit, decimals=2)(a=2.3, w=[1.2, 3.2, 0.7]))
  0: ──H─╭C─────────────────────────────╭C─────────┤ ╭<Z@Z>
  1: ────╰RX(2.30)──Rot(1.20,3.20,0.70)─╰RX(-2.30)─┤ ╰<Z@Z>
>>>>>>> acad5b26

* Parametric operations now have the `parameter_frequencies`
  method that returns the frequencies with which a parameter
  enters a circuit when using the operation.
  Also see the previous feature.
  [(#2180)](https://github.com/PennyLaneAI/pennylane/pull/2180)

  The frequencies can be used for circuit analysis, optimization
  via the `RotosolveOptimizer` and differentiation with the
  parameter-shift rule. They assume that the circuit returns
  expectation values or probabilities, for a variance
  measurement the frequencies will differ.

  By default, the frequencies will be obtained from the
  `generator` property, if it is defined.

* Continued development of the circuit-cutting compiler:

  A method for converting a quantum tape to a directed multigraph that is amenable
  to graph partitioning algorithms for circuit cutting has been added.
  [(#2107)](https://github.com/PennyLaneAI/pennylane/pull/2107)

  A method to replace `WireCut` nodes in a directed multigraph with `MeasureNode`
  and `PrepareNode` placeholders has been added.
  [(#2124)](https://github.com/PennyLaneAI/pennylane/pull/2124)

  A method has been added that takes a directed multigraph with `MeasureNode` and
  `PrepareNode` placeholders and fragments into subgraphs and a communication graph.
  [(#2153)](https://github.com/PennyLaneAI/pennylane/pull/2153)

  A differentiable tensor contraction function `contract_tensors` has been
  added.
  [(#2158)](https://github.com/PennyLaneAI/pennylane/pull/2158)

<h3>Improvements</h3>

* Added a new `partition_pauli_group` function to the `grouping` module for
  efficiently measuring the `N`-qubit Pauli group with `3 ** N`
  qubit-wise commuting terms.
  [(#2185)](https://github.com/PennyLaneAI/pennylane/pull/2185)
  
  ```pycon
  >>> qml.grouping.partition_pauli_group(3)
  [['III', 'IIZ', 'IZI', 'IZZ', 'ZII', 'ZIZ', 'ZZI', 'ZZZ'],
   ['IIX', 'IZX', 'ZIX', 'ZZX'],
   ['IIY', 'IZY', 'ZIY', 'ZZY'],
   ['IXI', 'IXZ', 'ZXI', 'ZXZ'],
   ['IXX', 'ZXX'],
   ['IXY', 'ZXY'],
   ['IYI', 'IYZ', 'ZYI', 'ZYZ'],
   ['IYX', 'ZYX'],
   ['IYY', 'ZYY'],
   ['XII', 'XIZ', 'XZI', 'XZZ'],
   ['XIX', 'XZX'],
   ['XIY', 'XZY'],
   ['XXI', 'XXZ'],
   ['XXX'],
   ['XXY'],
   ['XYI', 'XYZ'],
   ['XYX'],
   ['XYY'],
   ['YII', 'YIZ', 'YZI', 'YZZ'],
   ['YIX', 'YZX'],
   ['YIY', 'YZY'],
   ['YXI', 'YXZ'],
   ['YXX'],
   ['YXY'],
   ['YYI', 'YYZ'],
   ['YYX'],
   ['YYY']]
  ```

<h3>Breaking changes</h3>

* The `MultiControlledX` operation now accepts a single `wires` keyword argument for both `control_wires` and `wires`.
  The single `wires` keyword should be all the control wires followed by a single target wire. 
  [(#2121)](https://github.com/PennyLaneAI/pennylane/pull/2121)

<h3>Deprecations</h3>

<h3>Bug fixes</h3>

* Fixes a bug in which passing required arguments into operations as
  keyword arguments would throw an error because the documented call
  signature didn't match the function definition.
  [(#1976)](https://github.com/PennyLaneAI/pennylane/pull/1976)

* The operation `OrbitalRotation` previously was wrongfully registered to satisfy
  the four-term parameter shift rule, it now will be decomposed instead when
  using the parameter-shift rule.
  [(#2180)](https://github.com/PennyLaneAI/pennylane/pull/2180)

<h3>Documentation</h3>

* Fixes the example for using `qml.sample` with `jax.jit`.
  [(#2196)](https://github.com/PennyLaneAI/pennylane/pull/2196)

* The ``pennylane.numpy`` subpackage is now included in the PennyLane
  API documentation.
  [(#2179)](https://github.com/PennyLaneAI/pennylane/pull/2179)

* Improves the documentation of `RotosolveOptimizer` regarding the
  usage of the passed `substep_optimizer` and its keyword arguments.
  [(#2160)](https://github.com/PennyLaneAI/pennylane/pull/2160)

<h3>Operator class refactor</h3>

The Operator class has undergone a major refactor with the following changes:

* The static `compute_decomposition` method defines the decomposition
  of an operator into a product of simpler operators, and the instance method
  `decomposition()` computes this for a given instance. When a custom
  decomposition does not exist, the code now raises a custom `NoDecompositionError`
  instead of `NotImplementedError`.
  [(#2024)](https://github.com/PennyLaneAI/pennylane/pull/2024)

* The `diagonalizing_gates()` representation has been moved to the highest-level
  `Operator` class and is therefore available to all subclasses. A condition
  `qml.operation.defines_diagonalizing_gates` has been added, which can be used
  in tape contexts without queueing.
  [(#1985)](https://github.com/PennyLaneAI/pennylane/pull/1985)

* A static `compute_diagonalizing_gates` method has been added, which is called
  by default in `diagonalizing_gates()`.
  [(#1993)](https://github.com/PennyLaneAI/pennylane/pull/1993)

* A `hyperparameters` attribute was added to the operator class.
  [(#2017)](https://github.com/PennyLaneAI/pennylane/pull/2017)

* The representation of an operator as a matrix has been overhauled.

  The `matrix()` method now accepts a
  `wire_order` argument and calculates the correct numerical representation
  with respect to that ordering.

  ```pycon
  >>> op = qml.RX(0.5, wires="b")
  >>> op.matrix()
  [[0.96891242+0.j         0.        -0.24740396j]
   [0.        -0.24740396j 0.96891242+0.j        ]]
  >>> op.matrix(wire_order=["a", "b"])
  [[0.9689+0.j  0.-0.2474j 0.+0.j         0.+0.j]
   [0.-0.2474j  0.9689+0.j 0.+0.j         0.+0.j]
   [0.+0.j          0.+0.j 0.9689+0.j 0.-0.2474j]
   [0.+0.j          0.+0.j 0.-0.2474j 0.9689+0.j]]
  ```

  The "canonical matrix", which is independent of wires,
  is now defined in the static method `compute_matrix()` instead of `_matrix`.
  By default, this method is assumed to take all parameters and non-trainable
  hyperparameters that define the operation.

  ```pycon
  >>> qml.RX.compute_matrix(0.5)
  [[0.96891242+0.j         0.        -0.24740396j]
   [0.        -0.24740396j 0.96891242+0.j        ]]
  ```

  If no canonical matrix is specified for a gate, `compute_matrix()`
  raises a `NotImplementedError`.

  The new `matrix()` method is now used in the
  `pennylane.transforms.get_qubit_unitary()` transform.
  [(#1996)](https://github.com/PennyLaneAI/pennylane/pull/1996)

* The `string_for_inverse` attribute is removed.
  [(#2021)](https://github.com/PennyLaneAI/pennylane/pull/2021)

* A `terms()` method and a `compute_terms()` static method were added to `Operator`.
  Currently, only the `Hamiltonian` class overwrites `compute_terms` to store
  coefficients and operators. The `Hamiltonian.terms` property hence becomes
  a proper method called by `Hamiltonian.terms()`.

* The generator property has been updated to an instance method,
  `Operator.generator()`. It now returns an instantiated operation,
  representing the generator of the instantiated operator.
  [(#2030)](https://github.com/PennyLaneAI/pennylane/pull/2030)
  [(#2061)](https://github.com/PennyLaneAI/pennylane/pull/2061)

  Various operators have been updated to specify the generator as either
  an `Observable`, `Tensor`, `Hamiltonian`, `SparseHamiltonian`, or `Hermitian`
  operator.

  In addition, a temporary utility function get_generator has been added
  to the utils module, to automate:

  - Extracting the matrix representation
  - Extracting the 'coefficient' if possible (only occurs if the generator is a single Pauli word)
  - Converting a Hamiltonian to a sparse matrix if there are more than 1 Pauli word present.
  - Negating the coefficient/taking the adjoint of the matrix if the operation was inverted

  This utility logic is currently needed because:

  - Extracting the matrix representation is not supported natively on
    Hamiltonians and SparseHamiltonians.
  - By default, calling `op.generator()` does not take into account `op.inverse()`.
  - If the generator is a single Pauli word, it is convenient to have access to
    both the coefficient and the observable separately.

* Decompositions are now defined in `compute_decomposition`, instead of `expand`.
  [(#2053)](https://github.com/PennyLaneAI/pennylane/pull/2053)

* The `expand` method was moved to the main `Operator` class.
  [(#2053)](https://github.com/PennyLaneAI/pennylane/pull/2053)

* A `sparse_matrix` method and a `compute_sparse_matrix` static method were added
    to the `Operator` class. The sparse representation of `SparseHamiltonian`
    is moved to this method, so that its `matrix` method now returns a dense matrix.
    [(#2050)](https://github.com/PennyLaneAI/pennylane/pull/2050)

* The argument `wires` in `heisenberg_obs`, `heisenberg_expand` and `heisenberg_tr`
  was renamed to `wire_order` to be consistent with other matrix representations.
  [(#2051)](https://github.com/PennyLaneAI/pennylane/pull/2051)

* The property `kraus_matrices` has been changed to a method, and `_kraus_matrices` renamed to
  `compute_kraus_matrices`, which is now a static method.
  [(#2055)](https://github.com/PennyLaneAI/pennylane/pull/2055)

* The developer guide on adding templates and the architecture overview were rewritten
  to reflect the past and planned changes of the operator refactor.
  [(#2066)](https://github.com/PennyLaneAI/pennylane/pull/2066)

* Custom errors subclassing ``OperatorPropertyUndefined`` are raised if a representation
  has not been defined. This replaces the ``NotImplementedError`` and allows finer control
  for developers.
  [(#2064)](https://github.com/PennyLaneAI/pennylane/pull/2064)


<h3>Contributors</h3>

This release contains contributions from (in alphabetical order):

Thomas Bromley, Anthony Hayes, Josh Izaac, Christina Lee, 
Maria Fernanda Morris, Maria Schuld, Jay Soni, Antal Száva,
David Wierichs
<|MERGE_RESOLUTION|>--- conflicted
+++ resolved
@@ -4,7 +4,6 @@
 
 <h3>New features since last release</h3>
 
-<<<<<<< HEAD
 * The general parameter-shift rule is now automatically used by
   `qml.gradients.param_shift`.
   [(#2182)](https://github.com/PennyLaneAI/pennylane/pull/2182)
@@ -25,8 +24,8 @@
 
   See [Vidal and Theis (2018)](https://arxiv.org/abs/1812.06323)
   and [Wierichs et al. (2021)](https://arxiv.org/abs/2107.12390)
-  for additional information.
-=======
+  for theoretical background information.
+
 * The text based drawer accessed via `qml.draw` has been overhauled. The new drawer has 
   a `decimals` keyword for controlling parameter rounding, a different algorithm for determining positions, 
   deprecation of the `charset` keyword, and minor cosmetic changes.
@@ -44,7 +43,6 @@
   >>> print(qml.draw(circuit, decimals=2)(a=2.3, w=[1.2, 3.2, 0.7]))
   0: ──H─╭C─────────────────────────────╭C─────────┤ ╭<Z@Z>
   1: ────╰RX(2.30)──Rot(1.20,3.20,0.70)─╰RX(-2.30)─┤ ╰<Z@Z>
->>>>>>> acad5b26
 
 * Parametric operations now have the `parameter_frequencies`
   method that returns the frequencies with which a parameter
