--- conflicted
+++ resolved
@@ -9,13 +9,12 @@
 
 <h3>Improvements</h3>
 
-<<<<<<< HEAD
 * Update the PL test-suite to use the `tf.GradientTape` best-practices. 
 This update reduces the total running time of the Python test-suite up to %12.
 [(#1869)](https://github.com/PennyLaneAI/pennylane/pull/1869)
-=======
-* AngleEmbedding now supports `batch_params` decorator. [(#1812)](https://github.com/PennyLaneAI/pennylane/pull/1812)
->>>>>>> 77a1e5ba
+
+* AngleEmbedding now supports `batch_params` decorator. 
+[(#1812)](https://github.com/PennyLaneAI/pennylane/pull/1812)
 
 <h3>Breaking changes</h3>
 
@@ -39,8 +38,4 @@
 
 Guillermo Alonso-Linaje
 
-<<<<<<< HEAD
-Ali Asadi, Christina Lee, Alejandro Montanez
-=======
-Jalani Kanem, Christina Lee, Alejandro Montanez
->>>>>>> 77a1e5ba
+Ali Asadi, Jalani Kanem, Christina Lee, Alejandro Montanez