:orphan:

# Release 0.28.0-dev (development release)

<h3>New features since last release</h3>

* Add the controlled CZ gate: CCZ.

  ```pycon
  >>> ccz = qml.CCZ(wires=[0, 1, 2])
  >>> matrix = ccz.compute_matrix()
  [[ 1  0  0  0  0  0  0  0]
   [ 0  1  0  0  0  0  0  0]
   [ 0  0  1  0  0  0  0  0]
   [ 0  0  0  1  0  0  0  0]
   [ 0  0  0  0  1  0  0  0]
   [ 0  0  0  0  0  1  0  0]
   [ 0  0  0  0  0  0  1  0]
   [ 0  0  0  0  0  0  0 -1]]
  ```

  [#3408](https://github.com/PennyLaneAI/pennylane/pull/3408)

* Add the controlled Hadamard gate.

  ```pycon
  >>> ch = qml.CH(wires=[0, 1])
  >>> matrix = ch.compute_matrix()
  [[ 1.          0.          0.          0.        ]
   [ 0.          1.          0.          0.        ]
   [ 0.          0.          0.70710678  0.70710678]
   [ 0.          0.          0.70710678 -0.70710678]]
  ```

  [#3408](https://github.com/PennyLaneAI/pennylane/pull/3408)

* Support custom measurement processes:
  * `SampleMeasurement` and `StateMeasurement` classes have been added. They contain an abstract
    method to process samples/quantum state.
    [#3286](https://github.com/PennyLaneAI/pennylane/pull/3286)

  * Add `_Expectation` class.
    [#3343](https://github.com/PennyLaneAI/pennylane/pull/3343)

  * Add `_Sample` class.
    [#3288](https://github.com/PennyLaneAI/pennylane/pull/3288)

  * Add `_Var` class.
    [#3312](https://github.com/PennyLaneAI/pennylane/pull/3312)

  * Add `_Probability` class.
    [#3287](https://github.com/PennyLaneAI/pennylane/pull/3287)

  * Add `_Counts` class.
    [#3292](https://github.com/PennyLaneAI/pennylane/pull/3292)

  * Add `_State` class.
    [#3287](https://github.com/PennyLaneAI/pennylane/pull/3287)

  * Add `_VnEntropy` class.
    [#3326](https://github.com/PennyLaneAI/pennylane/pull/3326)

  * Add `_MutualInfo` class.
    [#3327](https://github.com/PennyLaneAI/pennylane/pull/3327)

  * Add `ClassicalShadow` class.
    [#3388](https://github.com/PennyLaneAI/pennylane/pull/3388)

  * Add `_ShadowExpval` class.
    [#3388](https://github.com/PennyLaneAI/pennylane/pull/3388)

* Functionality for fetching symbols and geometry of a compound from the PubChem Database using `qchem.mol_data`.
  [(#3289)](https://github.com/PennyLaneAI/pennylane/pull/3289)
  [(#3378)](https://github.com/PennyLaneAI/pennylane/pull/3378)

  ```pycon
  >>> mol_data("BeH2")
  (['Be', 'H', 'H'],
  array([[ 4.79405604,  0.29290815,  0.        ],
         [ 3.77946   , -0.29290815,  0.        ],
         [ 5.80884105, -0.29290815,  0.        ]]))

  >>> mol_data(223, "CID")
  (['N', 'H', 'H', 'H', 'H'],
  array([[ 4.79404621,  0.        ,  0.        ],
         [ 5.80882913,  0.5858151 ,  0.        ],
         [ 3.77945225, -0.5858151 ,  0.        ],
         [ 4.20823111,  1.01459396,  0.        ],
         [ 5.3798613 , -1.01459396,  0.        ]]))
  ```

* New basis sets, `6-311g` and `CC-PVDZ`, are added to the qchem basis set repo.
  [#3279](https://github.com/PennyLaneAI/pennylane/pull/3279)

* New parametric qubit ops `qml.CPhaseShift00`, `qml.CPhaseShift01` and `qml.CPhaseShift10` which perform a phaseshift, similar to `qml.ControlledPhaseShift` but on different positions of the state vector.
  [(#2715)](https://github.com/PennyLaneAI/pennylane/pull/2715)

* Support for purity computation is added. The `qml.math.purity` function computes the purity from a state vector or a density matrix:

  [#3290](https://github.com/PennyLaneAI/pennylane/pull/3290)

  ```pycon
  >>> x = [1, 0, 0, 1] / np.sqrt(2)
  >>> qml.math.purity(x, [0, 1])
  1.0
  >>> qml.math.purity(x, [0])
  0.5

  >>> x = [[1 / 2, 0, 0, 0], [0, 0, 0, 0], [0, 0, 0, 0], [0, 0, 0, 1 / 2]]
  >>> qml.math.purity(x, [0, 1])
  0.5
  ```

  The `qml.qinfo.purity` can be used to transform a QNode returning a state to a function that returns the purity:

  ```python3
  dev = qml.device("default.mixed", wires=2)

  @qml.qnode(dev)
  def circuit(x):
    qml.IsingXX(x, wires=[0, 1])
    return qml.state()
  ```

  ```pycon
  >>> qml.qinfo.purity(circuit, wires=[0])(np.pi / 2)
  0.5
  >>> qml.qinfo.purity(circuit, wires=[0, 1])(np.pi / 2)
  1.0
  ```

  Taking the gradient is also supported:

  ```pycon
  >>> param = np.array(np.pi / 4, requires_grad=True)
  >>> qml.grad(qml.qinfo.purity(circuit, wires=[0]))(param)
  -0.5
  ```

<h3>Improvements</h3>

* Added more input validation to `hamiltonian_expand` such that Hamiltonian objects with no terms raise an error.
  [(#3339)](https://github.com/PennyLaneAI/pennylane/pull/3339)

* Continuous integration checks are now performed for Python 3.11 and Torch v1.13. Python 3.7 is dropped.
  [(#3276)](https://github.com/PennyLaneAI/pennylane/pull/3276)

* `qml.Tracker` now also logs results in `tracker.history` when tracking execution of a circuit.
   [(#3306)](https://github.com/PennyLaneAI/pennylane/pull/3306)

* Improve performance of `Wires.all_wires`.
  [(#3302)](https://github.com/PennyLaneAI/pennylane/pull/3302)

* A representation has been added to the `Molecule` class.
  [(#3364)](https://github.com/PennyLaneAI/pennylane/pull/3364)

* Add detail to the error message when the `insert` transform
  fails to diagonalize non-qubit-wise-commuting observables.
  [(#3381)](https://github.com/PennyLaneAI/pennylane/pull/3381)

* Extended the `qml.equal` function to `Hamiltonian` and `Tensor` objects.
  [(#3390)](https://github.com/PennyLaneAI/pennylane/pull/3390)

* Remove private `_wires` setter from the `Controlled.map_wires` method.
  [3405](https://github.com/PennyLaneAI/pennylane/pull/3405)

* `QuantumTape._process_queue` has been moved to `qml.queuing.process_queue` to disentangle
  its functionality from the `QuantumTape` class.
  [(#3401)](https://github.com/PennyLaneAI/pennylane/pull/3401)

* Adds `qml.tape.make_qscript` for converting a quantum function into a quantum script.
  Replaces `qml.transforms.make_tape` with `make_qscript`.
  [(#3429)](https://github.com/PennyLaneAI/pennylane/pull/3429)

<h4>Return types project</h4>

* The autograd interface for the new return types now supports devices with shot vectors.
  [#3374](https://github.com/PennyLaneAI/pennylane/pull/3374)

  Example with a single measurement:

  ```python
  dev = qml.device("default.qubit", wires=1, shots=[1000, 2000, 3000])

  @qml.qnode(dev, diff_method="parameter-shift")
  def circuit(a):
      qml.RY(a, wires=0)
      qml.RX(0.2, wires=0)
      return qml.expval(qml.PauliZ(0))

  def cost(a):
      return qml.math.stack(circuit(a))
  ```

  ```pycon
  >>> qml.enable_return()
  >>> a = np.array(0.4)
  >>> circuit(a)
  (array(0.902), array(0.922), array(0.896))
  >>> cost(a)
  array([0.9       , 0.907     , 0.89733333])
  >>> qml.jacobian(cost)(a)
  array([-0.391     , -0.389     , -0.38433333])
  ```

  Example with multiple measurements:

  ```python
  dev = qml.device("default.qubit", wires=2, shots=[1000, 2000, 3000])

  @qml.qnode(dev, diff_method="parameter-shift")
  def circuit(a):
      qml.RY(a, wires=0)
      qml.RX(0.2, wires=0)
      qml.CNOT(wires=[0, 1])
      return qml.expval(qml.PauliZ(0)), qml.probs([0, 1])

  def cost(a):
      res = circuit(a)
      return qml.math.stack([qml.math.hstack(r) for r in res])
  ```

  ```pycon
  >>> circuit(a)
  ((array(0.904), array([0.952, 0.   , 0.   , 0.048])),
   (array(0.915), array([0.9575, 0.    , 0.    , 0.0425])),
   (array(0.902), array([0.951, 0.   , 0.   , 0.049])))
  >>> cost(a)
  array([[0.91      , 0.955     , 0.        , 0.        , 0.045     ],
         [0.895     , 0.9475    , 0.        , 0.        , 0.0525    ],
         [0.90666667, 0.95333333, 0.        , 0.        , 0.04666667]])
  >>> qml.jacobian(cost)(a)
  array([[-0.37      , -0.185     ,  0.        ,  0.        ,  0.185     ],
         [-0.409     , -0.2045    ,  0.        ,  0.        ,  0.2045    ],
         [-0.37133333, -0.18566667,  0.        ,  0.        ,  0.18566667]])
  ```

* The TensorFlow interface for the new return types now supports devices with shot vectors.
  [#3400](https://github.com/PennyLaneAI/pennylane/pull/3400)

  Example with a single measurement:

  ```python
  dev = qml.device("default.qubit", wires=1, shots=[1000, 2000, 3000])

  @qml.qnode(dev, diff_method="parameter-shift", interface="tf")
  def circuit(a):
      qml.RY(a, wires=0)
      qml.RX(0.2, wires=0)
      return qml.expval(qml.PauliZ(0))
  ```

  ```
  >>> qml.enable_return()
  >>> a = tf.Variable(0.4)
  >>> with tf.GradientTape() as tape:
  ...     res = circuit(a)
  ...     res = tf.stack(res)
  ...
  >>> res
  <tf.Tensor: shape=(3,), dtype=float64, numpy=array([0.902     , 0.904     , 0.89533333])>
  >>> tape.jacobian(res, a)
  <tf.Tensor: shape=(3,), dtype=float64, numpy=array([-0.365     , -0.3765    , -0.37533333])>
  ```

  Example with multiple measurements:

  ```python
  dev = qml.device("default.qubit", wires=2, shots=[1000, 2000, 3000])

  @qml.qnode(dev, diff_method="parameter-shift", interface="tf")
  def circuit(a):
      qml.RY(a, wires=0)
      qml.RX(0.2, wires=0)
      qml.CNOT(wires=[0, 1])
      return qml.expval(qml.PauliZ(0)), qml.probs([0, 1])
  ```

  ```
  >>> with tf.GradientTape() as tape:
  ...     res = circuit(a)
  ...     res = tf.stack([tf.experimental.numpy.hstack(r) for r in res])
  ...
  >>> res
  <tf.Tensor: shape=(3, 5), dtype=float64, numpy=
  array([[0.902, 0.951, 0.   , 0.   , 0.049],
         [0.898, 0.949, 0.   , 0.   , 0.051],
         [0.892, 0.946, 0.   , 0.   , 0.054]])>
  >>> tape.jacobian(res, a)
  <tf.Tensor: shape=(3, 5), dtype=float64, numpy=
  array([[-0.345     , -0.1725    ,  0.        ,  0.        ,  0.1725    ],
         [-0.383     , -0.1915    ,  0.        ,  0.        ,  0.1915    ],
         [-0.38466667, -0.19233333,  0.        ,  0.        ,  0.19233333]])>
  ```

<h3>Breaking changes</h3>

* The `log_base` attribute has been moved from `MeasurementProcess` to the new `_VnEntropy` and
  `_MutualInfo` classes, which inherit from `MeasurementProcess`.
  [#3326](https://github.com/PennyLaneAI/pennylane/pull/3326)

* Python 3.7 support is no longer maintained.
  [(#3276)](https://github.com/PennyLaneAI/pennylane/pull/3276)

* Instead of having an `OrderedDict` attribute called `_queue`, `AnnotatedQueue` now inherits from
  `OrderedDict` and encapsulates the queue. Consequentially, this also applies to the `QuantumTape`
  class which inherits from `AnnotatedQueue`.
  [(#3401)](https://github.com/PennyLaneAI/pennylane/pull/3401)

<<<<<<< HEAD
* Change class name `ShadowMeasurementProcess` to `ClassicalShadow`, to be consistent with the
  `qml.classical_shadow` function name.
  [#3388](https://github.com/PennyLaneAI/pennylane/pull/3388)
=======
* The method `qml.Operation.get_parameter_shift` is removed. The `gradients` module should be used
  for general parameter-shift rules instead.
  [(#3419)](https://github.com/PennyLaneAI/pennylane/pull/3419)
>>>>>>> 6de415f0

* Changed the signature of the `QubitDevice.statistics` method from

  ```python
  def statistics(self, observables, shot_range=None, bin_size=None, circuit=None):
  ```

  to

  ```python
  def statistics(self, circuit: QuantumScript, shot_range=None, bin_size=None):
  ```

  [#3421](https://github.com/PennyLaneAI/pennylane/pull/3421)

* The `MeasurementProcess.return_type` argument has been removed from the `__init__` method. Now
  it is a property of the class.
  [#3434](https://github.com/PennyLaneAI/pennylane/pull/3434)

* The `MeasurementProcess` class is now an abstract class.
  [#3434](https://github.com/PennyLaneAI/pennylane/pull/3434)

<h3>Deprecations</h3>

Deprecations cycles are tracked at [doc/developement/deprecations.rst](https://docs.pennylane.ai/en/latest/development/deprecations.html).

* The following deprecated methods are removed:
  [(#3281)](https://github.com/PennyLaneAI/pennylane/pull/3281/)

  * `qml.tape.get_active_tape`: Use `qml.QueuingManager.active_context()`
  * `qml.transforms.qcut.remap_tape_wires`: Use `qml.map_wires`
  * `qml.tape.QuantumTape.inv()`: Use `qml.tape.QuantumTape.adjoint()`
  * `qml.tape.stop_recording()`: Use `qml.QueuingManager.stop_recording()`
  * `qml.tape.QuantumTape.stop_recording()`: Use `qml.QueuingManager.stop_recording()`
  * `qml.QueuingContext` is now `qml.QueuingManager`
  * `QueuingManager.safe_update_info` and `AnnotatedQueue.safe_update_info`: Use plain `update_info`

* `qml.transforms.measurement_grouping` has been deprecated. Use `qml.transforms.hamiltonian_expand` instead.
  [(#3417)](https://github.com/PennyLaneAI/pennylane/pull/3417)

* The ``observables`` argument in ``QubitDevice.statistics`` is deprecated. Please use ``circuit``
  instead.
  [(#3433)](https://github.com/PennyLaneAI/pennylane/pull/3433)

<h3>Documentation</h3>

* Adds developer documentation for the queuing module.
  [(#3268)](https://github.com/PennyLaneAI/pennylane/pull/3268)

* Corrects more mentions for diagonalizing gates for all relevant operations. The docstrings for `compute_eigvals` used
  to say that the diagonalizing gates implemented $U$, the unitary such that $O = U \Sigma U^{\dagger}$, where $O$ is
  the original observable and $\Sigma$ a diagonal matrix. However, the diagonalizing gates actually implement
  $U^{\dagger}$, since $\langle \psi | O | \psi \rangle = \langle \psi | U \Sigma U^{\dagger} | \psi \rangle$, making
  $U^{\dagger} | \psi \rangle$ the actual state being measured in the $Z$-basis.
  [(#3409)](https://github.com/PennyLaneAI/pennylane/pull/3409)

<h3>Bug fixes</h3>

* Fixed a bug where `hamiltonian_expand` didn't preserve the type of the inputted results in its output.
  [(#3339)](https://github.com/PennyLaneAI/pennylane/pull/3339)

* Fixed a bug that made `gradients.param_shift` raise an error when used with unshifted terms only
  in a custom recipe, and when using any unshifted terms at all under the new return type system.
  [(#3177)](https://github.com/PennyLaneAI/pennylane/pull/3177)

* Original tape `_obs_sharing_wires` attribute is updated during its expansion.
  [#3293](https://github.com/PennyLaneAI/pennylane/pull/3293)

* Small fix of `MeasurementProcess.map_wires`, where both the `self.obs` and `self._wires`
  attributes were modified.
  [#3292](https://github.com/PennyLaneAI/pennylane/pull/3292)

* An issue with `drain=False` in the adaptive optimizer is fixed. Before the fix, the operator pool
  needed to be re-constructed inside the optimization pool when `drain=False`. With the new fix,
  this reconstruction is not needed.
  [#3361](https://github.com/PennyLaneAI/pennylane/pull/3361)

* If the device originally has no shots but finite shots are dynamically specified, Hamiltonian
  expansion now occurs.
  [(#3369)](https://github.com/PennyLaneAI/pennylane/pull/3369)

* `qml.matrix(op)` now fails if the operator truly has no matrix (eg. `Barrier`) to match `op.matrix()`
  [(#3386)](https://github.com/PennyLaneAI/pennylane/pull/3386)

* The `pad_with` argument in the `AmplitudeEmbedding` template is now compatible
  with all interfaces
  [(#3392)](https://github.com/PennyLaneAI/pennylane/pull/3392)

* Fixed a bug where a QNode returning `qml.sample` would produce incorrect results when
  run on a device defined with a shot vector.
  [#3422](https://github.com/PennyLaneAI/pennylane/pull/3422)

<h3>Contributors</h3>

This release contains contributions from (in alphabetical order):

Juan Miguel Arrazola
Utkarsh Azad
Astral Cai
Pieter Eendebak
Lillian M. A. Frederiksen
Soran Jahangiri
Edward Jiang
Christina Lee
Albert Mitjans Coma
Romain Moyard
Matthew Silverman
Antal Száva
David Wierichs
Moritz Willmann<|MERGE_RESOLUTION|>--- conflicted
+++ resolved
@@ -307,15 +307,13 @@
   class which inherits from `AnnotatedQueue`.
   [(#3401)](https://github.com/PennyLaneAI/pennylane/pull/3401)
 
-<<<<<<< HEAD
 * Change class name `ShadowMeasurementProcess` to `ClassicalShadow`, to be consistent with the
   `qml.classical_shadow` function name.
   [#3388](https://github.com/PennyLaneAI/pennylane/pull/3388)
-=======
+
 * The method `qml.Operation.get_parameter_shift` is removed. The `gradients` module should be used
   for general parameter-shift rules instead.
   [(#3419)](https://github.com/PennyLaneAI/pennylane/pull/3419)
->>>>>>> 6de415f0
 
 * Changed the signature of the `QubitDevice.statistics` method from
 
