--- conflicted
+++ resolved
@@ -225,12 +225,10 @@
 
 <h3>Bug fixes 🐛</h3>
 
-<<<<<<< HEAD
 * Fixed a bug where caching together with JIT compilation and broadcasted tapes yielded wrong results
   `Operator.hash` now depends on the memory location, `id`, of a Jax tracer instead of its string representation.
   [(#3917)](https://github.com/PennyLaneAI/pennylane/pull/3917)
 
-=======
 * Fixes a bug where the broadcast expand results where stacked along the wrong axis for the new return system.
   [(#3984)](https://github.com/PennyLaneAI/pennylane/pull/3984)
 
@@ -250,7 +248,6 @@
   operation.
   [(#3898)](https://github.com/PennyLaneAI/pennylane/pull/3898)
   
->>>>>>> 1a7f1834
 * Fixed bug where the coefficients where not ordered correctly when summing a `ParametrizedHamiltonian`
   with other operators.
   [(#3749)](https://github.com/PennyLaneAI/pennylane/pull/3749)
