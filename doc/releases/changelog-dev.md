:orphan:

# Release 0.29.0-dev (development release)

<h3>New features since last release</h3>

<h4>Add new features here</h4>

* The `qml.math` module now also contains a submodule for
  fast Fourier transforms, `qml.math.fft`.
  [(#1440)](https://github.com/PennyLaneAI/pennylane/pull/1440)

  The submodule in particular provides differentiable
  versions of the following functions, available in all common
  interfaces for PennyLane

  * [fft](https://numpy.org/doc/stable/reference/generated/numpy.fft.fft.html)
  * [ifft](https://numpy.org/doc/stable/reference/generated/numpy.fft.ifft.html)
  * [fft2](https://numpy.org/doc/stable/reference/generated/numpy.fft.fft2.html)
  * [ifft2](https://numpy.org/doc/stable/reference/generated/numpy.fft.ifft2.html)

  Note that the output of the derivative of these functions
  may differ when used with complex-valued inputs, due to different
  conventions on complex-valued derivatives.

* Add `qml.math.detach`, which detaches a tensor from its trace. This stops
  automatic gradient computations.
  [(#3674)](https://github.com/PennyLaneAI/pennylane/pull/3674)

* A new operation `SpecialUnitary` was added, providing access to an arbitrary
  unitary gate via a parametrization in the Pauli basis.
  [(#3650)](https://github.com/PennyLaneAI/pennylane/pull/3650)
  [(#3674)](https://github.com/PennyLaneAI/pennylane/pull/3674)

  The new operation takes a single argument, a one-dimensional `tensor_like`
  of length `4**num_wires-1`, where `num_wires` is the number of wires the unitary acts on.

  The parameter `theta` refers to all Pauli words (except for the identity) in lexicographical
  order, which looks like the following for one and two qubits:

  ```pycon
  >>> qml.ops.qubit.special_unitary.pauli_basis_strings(1) # 4**1-1 = 3 Pauli words
  ['X', 'Y', 'Z']
  >>> qml.ops.qubit.special_unitary.pauli_basis_strings(2) # 4**2-1 = 15 Pauli words
  ['IX', 'IY', 'IZ', 'XI', 'XX', 'XY', 'XZ', 'YI', 'YX', 'YY', 'YZ', 'ZI', 'ZX', 'ZY', 'ZZ']
  ```

  For example, on a single qubit, we may define

  ```pycon
  >>> theta = np.array([0.2, 0.1, -0.5])
  >>> U = qml.SpecialUnitary(theta, 0)
  >>> U.matrix()
  array([[ 0.8537127 -0.47537233j,  0.09507447+0.19014893j],
         [-0.09507447+0.19014893j,  0.8537127 +0.47537233j]])
  ```

  A single non-zero entry in the parameters will create a Pauli rotation:

  ```pycon
  >>> x = 0.412
  >>> theta = x * np.array([1, 0, 0]) # The first entry belongs to the Pauli word "X"
  >>> su = qml.SpecialUnitary(theta, wires=0)
  >>> rx = qml.RX(-2 * x, 0) # RX introduces a prefactor -0.5 that has to be compensated
  >>> qml.math.allclose(su.matrix(), rx.matrix())
  True
  ```

  This operation can be differentiated with hardware-compatible methods like parameter shifts
  and it supports parameter broadcasting/batching, but not both at the same time.

* Add `typing.TensorLike` type.
  [(#3675)](https://github.com/PennyLaneAI/pennylane/pull/3675)

<h4>Feel the pulse 🔊</h4>

* Parameterized Hamiltonians can now be created with the addition of `ParametrizedHamiltonian`.
  [(#3617)](https://github.com/PennyLaneAI/pennylane/pull/3617)

  A `ParametrizedHamiltonian` holds information representing a linear combination of operators
  with parametrized coefficents. The `ParametrizedHamiltonian` can be passed parameters to create the operator for
  the specified parameters.

  ```pycon
  f1 = lambda p, t: p * np.sin(t) * (t - 1)
  f2 = lambda p, t: p[0] * np.cos(p[1]* t ** 2)

  XX = qml.PauliX(1) @ qml.PauliX(1)
  YY = qml.PauliY(0) @ qml.PauliY(0)
  ZZ = qml.PauliZ(0) @ qml.PauliZ(1)

  H =  2 * XX + f1 * YY + f2 * ZZ
  ```

  ```pycon
  >>> H
  ParametrizedHamiltonian: terms=3
  >>> params = [1.2, [2.3, 3.4]]
  >>> H(params, t=0.5)
  (2*(PauliX(wires=[1]) @ PauliX(wires=[1]))) + ((-0.2876553535461426*(PauliY(wires=[0]) @ PauliY(wires=[0]))) + (1.5179612636566162*(PauliZ(wires=[0]) @ PauliZ(wires=[1]))))
  ```

  The same `ParametrizedHamiltonian` can also be constructed via a list of coefficients and operators:

  ```pycon
  >>> coeffs = [2, f1, f2]
  >>> ops = [XX, YY, ZZ]
  >>> H =  qml.dot(coeffs, ops)
  ```

* A `ParametrizedHamiltonian` can be time-evolved by using `ParametrizedEvolution`.
  [(#3617)](https://github.com/PennyLaneAI/pennylane/pull/3617)
  [(#3706)](https://github.com/PennyLaneAI/pennylane/pull/3706)
  [(#3730)](https://github.com/PennyLaneAI/pennylane/pull/3730)

* A new function called `qml.evolve` has been added that returns the evolution of an `Operator` or a `ParametrizedHamiltonian`.
  [(#3617)](https://github.com/PennyLaneAI/pennylane/pull/3617)
  [(#3706)](https://github.com/PennyLaneAI/pennylane/pull/3706)

* A new function `dot` has been added to compute the dot product between a vector and a list of operators. `qml.dot` will now target this new function.
  [(#3586)](https://github.com/PennyLaneAI/pennylane/pull/3586)

  ```pycon
  >>> coeffs = np.array([1.1, 2.2])
  >>> ops = [qml.PauliX(0), qml.PauliY(0)]
  >>> qml.dot(coeffs, ops)
  (1.1*(PauliX(wires=[0]))) + (2.2*(PauliY(wires=[0])))
  >>> qml.dot(coeffs, ops, pauli=True)
  1.1 * X(0)
  + 2.2 * Y(0)
  ```

  [(#3586)](https://github.com/PennyLaneAI/pennylane/pull/3586)

<h4>Always differentiable 📈</h4>

* The Hadamard test gradient tranform is now available via `qml.gradients.hadamard_grad`.
  [#3625](https://github.com/PennyLaneAI/pennylane/pull/3625)

  `qml.gradients.hadamard_grad` is a hardware-compatible transform that calculates the
  gradient of a quantum circuit using the Hadamard test. Note that the device requires an
  auxiliary wire to calculate the gradient.

  ```pycon
  >>> dev = qml.device("default.qubit", wires=2)
  >>> @qml.qnode(dev)
  ... def circuit(params):
  ...     qml.RX(params[0], wires=0)
  ...     qml.RY(params[1], wires=0)
  ...     qml.RX(params[2], wires=0)
  ...     return qml.expval(qml.PauliZ(0))
  >>> params = np.array([0.1, 0.2, 0.3], requires_grad=True)
  >>> qml.gradients.hadamard_grad(circuit)(params)
  (tensor([-0.3875172], requires_grad=True),
   tensor([-0.18884787], requires_grad=True),
   tensor([-0.38355704], requires_grad=True))
  ```

* The gradient transform `qml.gradients.spsa_grad` is now registered as a
  differentiation method for `QNode`s.
  [#3440](https://github.com/PennyLaneAI/pennylane/pull/3440)

  The SPSA gradient transform can now also be used implicitly by marking a `QNode`
  as differentiable with SPSA. It can be selected via

  ```pycon
  >>> dev = qml.device("default.qubit", wires=2)
  >>> @qml.qnode(dev, interface="jax", diff_method="spsa", h=0.05, num_directions=20)
  ... def circuit(x):
  ...     qml.RX(x, 0)
  ...     qml.RX(x, 1)
  ...     return qml.expval(qml.PauliZ(0))
  >>> jax.jacobian(circuit)(jax.numpy.array(0.5))
  DeviceArray(-0.4792258, dtype=float32, weak_type=True)
  ```

  The argument `num_directions` determines how many directions of simultaneous
  perturbation are used and therefore the number of circuit evaluations, up
  to a prefactor. See the
  [SPSA gradient transform documentation](https://docs.pennylane.ai/en/stable/code/api/pennylane.gradients.spsa_grad.html) for details.
  Note: The full SPSA optimization method is already available as `SPSAOptimizer`.

* The JAX-JIT interface now supports higher-order gradient computation with the new return types system.
  [(#3498)](https://github.com/PennyLaneAI/pennylane/pull/3498)

  Here is an example of using JAX-JIT to compute the Hessian of a circuit:

  ```python
  import pennylane as qml
  import jax
  from jax import numpy as jnp

  jax.config.update("jax_enable_x64", True)

  qml.enable_return()

  dev = qml.device("lightning.qubit", wires=2)

  @jax.jit
  @qml.qnode(dev, interface="jax-jit", diff_method="parameter-shift", max_diff=2)
  def circuit(a, b):
      qml.RY(a, wires=0)
      qml.RX(b, wires=1)
      return qml.expval(qml.PauliZ(0)), qml.expval(qml.PauliZ(1))

  a, b = jnp.array(1.0), jnp.array(2.0)
  ```

  ```pycon
  >>> jax.hessian(circuit, argnums=[0, 1])(a, b)
  (((DeviceArray(-0.54030231, dtype=float64, weak_type=True),
     DeviceArray(1.76002563e-17, dtype=float64, weak_type=True)),
    (DeviceArray(1.76002563e-17, dtype=float64, weak_type=True),
     DeviceArray(1.11578284e-34, dtype=float64, weak_type=True))),
   ((DeviceArray(2.77555756e-17, dtype=float64, weak_type=True),
     DeviceArray(-4.54411427e-17, dtype=float64, weak_type=True)),
    (DeviceArray(-1.76855671e-17, dtype=float64, weak_type=True),
     DeviceArray(0.41614684, dtype=float64, weak_type=True))))
  ```

* The `qchem` workflow has been modified to support both Autograd and JAX frameworks.
  [(#3458)](https://github.com/PennyLaneAI/pennylane/pull/3458)
  [(#3462)](https://github.com/PennyLaneAI/pennylane/pull/3462)
  [(#3495)](https://github.com/PennyLaneAI/pennylane/pull/3495)

  The JAX interface is automatically used when the differentiable parameters are JAX objects. Here
  is an example for computing the Hartree-Fock energy gradients with respect to https://github.com/PennyLaneAI/pennylane/pull/3724the atomic
  coordinates.

  ```python
  import pennylane as qml
  from pennylane import numpy as np
  import jax

  symbols = ["H", "H"]
  geometry = np.array([[0.0, 0.0, 0.0], [0.0, 0.0, 1.0]])

  mol = qml.qchem.Molecule(symbols, geometry)

  args = [jax.numpy.array(mol.coordinates)]
  ```

  ```pycon
  >>> jax.grad(qml.qchem.hf_energy(mol))(*args)
  >>> DeviceArray([[0.0, 0.0, 0.3650435], [0.0, 0.0, -0.3650435]], dtype=float32)
  ```

<h4>Tools for quantum chemistry and other applications 🛠️</h4>

* A new method called `qml.qchem.givens_decomposition` has been added, which decomposes a unitary into a sequence
  of Givens rotation gates with phase shifts and a diagonal phase matrix.
  [(#3573)](https://github.com/PennyLaneAI/pennylane/pull/3573)

  ```python
  unitary = np.array([[ 0.73678+0.27511j, -0.5095 +0.10704j, -0.06847+0.32515j]
                      [-0.21271+0.34938j, -0.38853+0.36497j,  0.61467-0.41317j]
                      [ 0.41356-0.20765j, -0.00651-0.66689j,  0.32839-0.48293j]])

  phase_mat, ordered_rotations = givens_decomposition(matrix)
  ```

  ```pycon
  >>> phase_mat
  [-0.20606284+0.97853876j -0.82993403+0.55786154j  0.56230707-0.82692851j]
  >>> ordered_rotations
  [(tensor([[-0.65088844-0.63936314j, -0.40933972-0.j],
            [-0.29202076-0.28684994j,  0.91238204-0.j]], requires_grad=True), (0, 1)),
    (tensor([[ 0.47970417-0.33309047j, -0.8117479 -0.j],
            [ 0.66676972-0.46298251j,  0.584008  -0.j]], requires_grad=True), (1, 2)),
    (tensor([[ 0.36147511+0.73779414j, -0.57008381-0.j],
            [ 0.25082094+0.5119418j ,  0.82158655-0.j]], requires_grad=True), (0, 1))]
  ```

* A new template called `qml.BasisRotation` has been added, which performs a basis transformation defined by a set of
  fermionic ladder operators.
  [(#3573)](https://github.com/PennyLaneAI/pennylane/pull/3573)

  ```python
  import pennylane as qml
  from pennylane import numpy as np

  V = np.array([[ 0.53672126+0.j        , -0.1126064 -2.41479668j],
                [-0.1126064 +2.41479668j,  1.48694623+0.j        ]])
  eigen_vals, eigen_vecs = np.linalg.eigh(V)
  umat = eigen_vecs.T
  wires = range(len(umat))
  def circuit():
      qml.adjoint(qml.BasisRotation(wires=wires, unitary_matrix=umat))
      for idx, eigenval in enumerate(eigen_vals):
          qml.RZ(eigenval, wires=[idx])
      qml.BasisRotation(wires=wires, unitary_matrix=umat)
  ```

  ```pycon
  >>> circ_unitary = qml.matrix(circuit)()
  >>> np.round(circ_unitary/circ_unitary[0][0], 3)
  tensor([[ 1.   +0.j   ,  0.   +0.j   ,  0.   +0.j   ,  0.   +0.j   ],
          [ 0.   +0.j   , -0.516-0.596j, -0.302-0.536j,  0.   +0.j   ],
          [ 0.   +0.j   ,  0.35 +0.506j, -0.311-0.724j,  0.   +0.j   ],
          [ 0.   +0.j   ,  0.   +0.j   ,  0.   +0.j   , -0.438+0.899j]])
  ```

* A new function called `load_basisset` has been added to extract `qchem` basis set data from the Basis Set Exchange
  library.
  [(#3363)](https://github.com/PennyLaneAI/pennylane/pull/3363)

* A new function called `max_entropy` has been added to compute the maximum entropy of a quantum state.
  [(#3594)](https://github.com/PennyLaneAI/pennylane/pull/3594)

* A new template called `TwoLocalSwapNetwork` has been added that implements a canonical 2-complete linear (2-CCL) swap network
  described in [arXiv:1905.05118](https://arxiv.org/abs/1905.05118).
  [(#3447)](https://github.com/PennyLaneAI/pennylane/pull/3447)

  ```python3
  dev = qml.device('default.qubit', wires=5)
  weights = np.random.random(size=TwoLocalSwapNetwork.shape(len(dev.wires)))
  acquaintances = lambda index, wires, param: (qml.CRY(param, wires=index)
                                   if np.abs(wires[0]-wires[1]) else qml.CRZ(param, wires=index))
  @qml.qnode(dev)
  def swap_network_circuit():
     qml.templates.TwoLocalSwapNetwork(dev.wires, acquaintances, weights, fermionic=False)
     return qml.state()
  ```

  ```pycon
  >>> print(weights)
  tensor([0.20308242, 0.91906199, 0.67988804, 0.81290256, 0.08708985,
          0.81860084, 0.34448344, 0.05655892, 0.61781612, 0.51829044], requires_grad=True)
  >>> qml.draw(swap_network_circuit, expansion_strategy = 'device')()
  0: ─╭●────────╭SWAP─────────────────╭●────────╭SWAP─────────────────╭●────────╭SWAP─┤  State
  1: ─╰RY(0.20)─╰SWAP─╭●────────╭SWAP─╰RY(0.09)─╰SWAP─╭●────────╭SWAP─╰RY(0.62)─╰SWAP─┤  State
  2: ─╭●────────╭SWAP─╰RY(0.68)─╰SWAP─╭●────────╭SWAP─╰RY(0.34)─╰SWAP─╭●────────╭SWAP─┤  State
  3: ─╰RY(0.92)─╰SWAP─╭●────────╭SWAP─╰RY(0.82)─╰SWAP─╭●────────╭SWAP─╰RY(0.52)─╰SWAP─┤  State
  4: ─────────────────╰RY(0.81)─╰SWAP─────────────────╰RY(0.06)─╰SWAP─────────────────┤  State
  ```

* Added `pwc` as a convenience function for defining a `ParametrizedHamiltonian`.
  This function can be used to create a callable coefficient by setting
  the timespan over which the function should be non-zero. The resulting callable
  can be passed an array of parameters and a time.
  [(#3645)](https://github.com/PennyLaneAI/pennylane/pull/3645)

  ```pycon
  >>> timespan = (2, 4)
  >>> f = pwc(timespan)
  >>> f * qml.PauliX(0)
  ParametrizedHamiltonian: terms=1
  ```

  The `params` array will be used as bin values evenly distributed over the timespan,
  and the parameter `t` will determine which of the bins is returned.

  ```pycon
  >>> f(params=[1.2, 2.3, 3.4, 4.5], t=3.9)
  DeviceArray(4.5, dtype=float32)
  >>> f(params=[1.2, 2.3, 3.4, 4.5], t=6)  # zero outside the range (2, 4)
  DeviceArray(0., dtype=float32)
  ```

* Added `pwc_from_function` as a decorator for defining a `ParametrizedHamiltonian`.
  This function can be used to decorate a function and create a piecewise constant
  approximation of it.
  [(#3645)](https://github.com/PennyLaneAI/pennylane/pull/3645)

  ```pycon
  >>> @pwc_from_function(t=(2, 4), num_bins=10)
  ... def f1(p, t):
  ...     return p * t
  ```

  The resulting function approximates the same of `p**2 * t` on the interval `t=(2, 4)`
  in 10 bins, and returns zero outside the interval.

  ```pycon
  # t=2 and t=2.1 are within the same bin
  >>> f1(3, 2), f1(3, 2.1)
  (DeviceArray(6., dtype=float32), DeviceArray(6., dtype=float32))
  # next bin
  >>> f1(3, 2.2)
  DeviceArray(6.6666665, dtype=float32)
  # outside the interval t=(2, 4)
  >>> f1(3, 5)
  DeviceArray(0., dtype=float32)
  ```

* Added `qml.ops.ctrl_decomp_zyz` to compute the decomposition of a controlled single-qubit operation given
  a single-qubit operation and the control wires.
  [(#3681)](https://github.com/PennyLaneAI/pennylane/pull/3681)

*Next generation device API:*

* The `apply_operation` single-dispatch function is added to `devices/qubit` that applies an operation
  to a state and returns a new state.
  [(#3637)](https://github.com/PennyLaneAI/pennylane/pull/3637)

* The `preprocess` function is added to `devices/qubit` that validates, expands, and transforms a batch
  of `QuantumTape` objects to abstract preprocessing details away from the device.
  [(#3708)](https://github.com/PennyLaneAI/pennylane/pull/3708)

* The `create_initial_state` function is added to `devices/qubit` that returns an initial state for an execution.
  [(#3683)](https://github.com/PennyLaneAI/pennylane/pull/3683)

* The `simulate` function is added to `devices/qubit` that turns a single quantum tape into a measurement result.
  The function only supports state based measurements with either no observables or observables with diagonalizing gates.
  It supports simultanous measurement of non-commuting observables.
  [(#3700)](https://github.com/PennyLaneAI/pennylane/pull/3700)

<h3>Improvements</h3>

* The `default.mixed` device received a performance improvement for multi-qubit operations.
  This also allows to apply channels that act on more than seven qubits, which was not possible before.
  [(#3584)](https://github.com/PennyLaneAI/pennylane/pull/3584)

* `qml.dot` now groups coefficients together.
  [(#3691)](https://github.com/PennyLaneAI/pennylane/pull/3691)

  ```pycon
  >>> qml.dot(coeffs=[2, 2, 2], ops=[qml.PauliX(0), qml.PauliY(1), qml.PauliZ(2)])
  2*(PauliX(wires=[0]) + PauliY(wires=[1]) + PauliZ(wires=[2]))
  ```

* `qml.generator` now supports operators with `Sum` and `Prod` generators.
  [(#3691)](https://github.com/PennyLaneAI/pennylane/pull/3691)

* `Exp` operator now detects if the base is a generator, and decomposes to its corresponding operator.
  If not, it decomposes to a `PauliRot`, or it uses the Suzuki-Trotter decomposition when necessary.
  [(#3691)](https://github.com/PennyLaneAI/pennylane/pull/3691)

  If the `base` operator is a generator of another operator, `Exp` returns this operator during decomposition:

  ```pycon
  >>> exp_op = qml.exp(qml.PauliX(0) @ qml.PauliX(1), coeff=1j)
  >>> exp_op.decomposition()
  [IsingXX((-2+0j), wires=[0, 1])]
  ```

  If the `base` operator is a Pauli word, `Exp` returns a `PauliRot` operator instead:

  ```pycon
  >>> qml.exp(qml.PauliZ(0) @ qml.PauliX(1), coeff=1j).decomposition()
  [PauliRot((-2+0j), ZX, wires=[0, 1])]
  ```

  If the `base` operator is a linear combination of Hamiltonians, `Exp` uses the Suzuki-Trotter
  algorithm to decompose the operator into a product of operators:

  ```pycon
  >>> qml.exp(qml.sum(qml.PauliX(0), qml.PauliY(1), qml.PauliZ(2)), coeff=1j, num_steps=2).decomposition()
  [RX((-1+0j), wires=[0]),
  RY((-1+0j), wires=[1]),
  RZ((-1+0j), wires=[2]),
  RX((-1+0j), wires=[0]),
  RY((-1+0j), wires=[1]),
  RZ((-1+0j), wires=[2])]
  ```

* `Sum._sort` method takes into account the name of the operator when sorting.
  [(#3691)](https://github.com/PennyLaneAI/pennylane/pull/3691)

* The kernel matrix utility functions in `qml.kernels` are now autodifferentiation-compatible.
  In addition they support batching, for example for quantum kernel execution with shot vectors.
  [(#3742)](https://github.com/PennyLaneAI/pennylane/pull/3742)

  In addition to the autodifferentiation support in JAX, Autograd, Tensorflow and PyTorch,
  optional batching was added, allowing for the following:
  
  ```python
  dev = qml.device('default.qubit', wires=2, shots=(100, 100))
  @qml.qnode(dev)
  def circuit(x1, x2):
      qml.templates.AngleEmbedding(x1, wires=dev.wires)
      qml.adjoint(qml.templates.AngleEmbedding)(x2, wires=dev.wires)
      return qml.probs(wires=dev.wires)

  kernel = lambda x1, x2: circuit(x1, x2)[:, 0]
  ```

  Note that we extract the first probability vector entry for both
  evaluations using 100 shots each.
  We can then compute the kernel matrix on a set of 4 (random) feature
  vectors ``X`` but using two sets of 100 shots each via

  ```pycon
  >>> X = np.random.random((4, 2))
  >>> qml.kernels.square_kernel_matrix(X, kernel)
  tensor([[[1.  , 0.86, 0.88, 0.92],
           [0.86, 1.  , 0.75, 0.97],
           [0.88, 0.75, 1.  , 0.91],
           [0.92, 0.97, 0.91, 1.  ]],

          [[1.  , 0.93, 0.91, 0.92],
           [0.93, 1.  , 0.8 , 1.  ],
           [0.91, 0.8 , 1.  , 0.91],
           [0.92, 1.  , 0.91, 1.  ]]], requires_grad=True)
  ```
  
* The parameter-shift derivative of variances saves a redundant evaluation of the
  corresponding unshifted expectation value tape, if possible
  [(#3744)](https://github.com/PennyLaneAI/pennylane/pull/3744)

* `qml.purity` is added as a measurement process for purity
  [(#3551)](https://github.com/PennyLaneAI/pennylane/pull/3551)

* `qml.math.matmul` now supports PyTorch and Autograd tensors.
  [(#3613)](https://github.com/PennyLaneAI/pennylane/pull/3613)

* `qml.math.size` now supports PyTorch tensors.
  [(#3606)](https://github.com/PennyLaneAI/pennylane/pull/3606)

* `qml.purity` can now be used as a measurement process.
  [(#3551)](https://github.com/PennyLaneAI/pennylane/pull/3551)

* Most quantum channels are now fully differentiable on all interfaces.
  [(#3612)](https://github.com/PennyLaneAI/pennylane/pull/3612)

* The `qml.equal` function has been extended to compare `Prod` and `Sum` operators.
  [(#3516)](https://github.com/PennyLaneAI/pennylane/pull/3516)

* `qml.ControlledQubitUnitary` now inherits from `ControlledOp`, which defines `decomposition`, `expand`, and `sparse_matrix` rather than raising an error.
  [(#3450)](https://github.com/PennyLaneAI/pennylane/pull/3450)

* Parameter broadcasting support has been added for the `Controlled` class if the base operator supports
  broadcasting.
  [(#3450)](https://github.com/PennyLaneAI/pennylane/pull/3450)

* The `qml.generator` function now checks if the generator is hermitian, rather than whether it is a subclass of
  `Observable`. This allows it to return valid generators from `SymbolicOp` and `CompositeOp` classes.
 [(#3485)](https://github.com/PennyLaneAI/pennylane/pull/3485)

* Support for two-qubit unitary decomposition with JAX-JIT has been added.
  [(#3569)](https://github.com/PennyLaneAI/pennylane/pull/3569)

* The `numpy` version has been constrained to `<1.24`.
  [(#3563)](https://github.com/PennyLaneAI/pennylane/pull/3563)

* In-place inversion has been removed for qutrit operations in preparation for the
  removal of in-place inversion.
  [(#3566)](https://github.com/PennyLaneAI/pennylane/pull/3566)

* Validation has been added on gradient keyword arguments when initializing a QNode — if unexpected keyword arguments are passed,
  a `UserWarning` is raised. A list of the current expected gradient function keyword arguments can be accessed via
  `qml.gradients.SUPPORTED_GRADIENT_KWARGS`.
  [(#3526)](https://github.com/PennyLaneAI/pennylane/pull/3526)

* Added `argnum` argument to `metric_tensor`. By passing a sequence of indices referring to trainable tape parameters,
  the metric tensor is only computed with respect to these parameters. This reduces the number of tapes that have to
  be run.
  [(#3587)](https://github.com/PennyLaneAI/pennylane/pull/3587)

<<<<<<< HEAD
=======
* Moved `qml.utils.sparse_hamiltonian` function to `~.Hamiltonian.sparse_matrix` method.
  [(#3585)](https://github.com/PennyLaneAI/pennylane/pull/3585)

>>>>>>> 18f4f072
* The `PauliSentence.operation()` method has been improved to avoid instantiating an `SProd` operator when
  the coefficient is equal to 1.
  [(#3595)](https://github.com/PennyLaneAI/pennylane/pull/3595)

* Writing Hamiltonians to a file using the `data` module has been improved by employing a condensed writing format.
  [(#3592)](https://github.com/PennyLaneAI/pennylane/pull/3592)

* Lazy-loading in the `Dataset.read()` method is more universally supported.
  [(#3605)](https://github.com/PennyLaneAI/pennylane/pull/3605)

* Implemented the XYX single-qubit unitary decomposition.
  [(#3628)](https://github.com/PennyLaneAI/pennylane/pull/3628)

* `Sum` and `Prod` operations now have broadcasted operands.
  [(#3611)](https://github.com/PennyLaneAI/pennylane/pull/3611)

* All dunder methods now return `NotImplemented`, allowing the right dunder method (e.g. `__radd__`)
  of the other class to be called.
  [(#3631)](https://github.com/PennyLaneAI/pennylane/pull/3631)

* The `qml.GellMann` operators now include their index when displayed.
  [(#3641)](https://github.com/PennyLaneAI/pennylane/pull/3641)

* The `ExecutionConfig` data class has been added.
  [(#3649)](https://github.com/PennyLaneAI/pennylane/pull/3649)

* All `Operator`'s input parameters that are lists are cast into vanilla numpy arrays.
  [(#3659)](https://github.com/PennyLaneAI/pennylane/pull/3659)

* The `StatePrep` class has been added as an interface that state-prep operators must implement.
  [(#3654)](https://github.com/PennyLaneAI/pennylane/pull/3654)

* Allow batching in all `SymbolicOp` operators, which include `Exp`, `Pow` and `SProd`.
  [(#3597)](https://github.com/PennyLaneAI/pennylane/pull/3597)

* `qml.pauli.is_pauli_word` now supports `Prod` and `SProd` operators, and it returns `False` when a
  `Hamiltonian` contains more than one term.
  [(#3692)](https://github.com/PennyLaneAI/pennylane/pull/3692)

* `qml.pauli.pauli_word_to_string` now supports `Prod`, `SProd` and `Hamiltonian` operators.
  [(#3692)](https://github.com/PennyLaneAI/pennylane/pull/3692)

* `BasisState` now implements the `StatePrep` interface.
  [(#3693)](https://github.com/PennyLaneAI/pennylane/pull/3693)

* `qml.qchem.basis_rotation` now accounts for spin, allowing it to perform Basis Rotation Groupings
  for molecular hamiltonians.
  [(#3714)](https://github.com/PennyLaneAI/pennylane/pull/3714)
  [(#3774)](https://github.com/PennyLaneAI/pennylane/pull/3774)

* `QubitStateVector` now implements the `StatePrep` interface.
  [(#3685)](https://github.com/PennyLaneAI/pennylane/pull/3685)

* `Controlled` can now decompose single qubit target operations more effectively using the ZYZ
  decomposition.
  [(#3726)](https://github.com/PennyLaneAI/pennylane/pull/3726)

* `QuantumMonteCarlo` template is now JAX-JIT compatible when passing `jax.numpy` arrays to the template.
  [(#3734)](https://github.com/PennyLaneAI/pennylane/pull/3734)

* `DefaultQubitJax` now supports evolving the state vector when executing `ParametrizedEvolution`
  gates.
  [(#3743)](https://github.com/PennyLaneAI/pennylane/pull/3743)

* `SProd.sparse_matrix` now supports interface-specific variables with a single element as the `scalar`.
  [(#3770)](https://github.com/PennyLaneAI/pennylane/pull/3770)

 * The `qchem.Molecule` class raises an error when the molecule has an odd number of electrons or 
   when the spin multiplicity is not 1.
   [(#3748)](https://github.com/PennyLaneAI/pennylane/pull/3748)

<h3>Breaking changes</h3>

* The argument `mode` in execution is replaced by the boolean `grad_on_execution` in the new execution pipeline.
  [(#3723)](https://github.com/PennyLaneAI/pennylane/pull/3723)

* `qml.VQECost` is removed.
  [(#3735)](https://github.com/PennyLaneAI/pennylane/pull/3735)

* The default interface is now `auto`. There is no need to specify the interface anymore! It is automatically
  determined by checking your `QNode` parameters.
  [(#3677)](https://github.com/PennyLaneAI/pennylane/pull/3677)

  ```python
  import jax
  import jax.numpy as jnp

  qml.enable_return()
  a = jnp.array(0.1)
  b = jnp.array(0.2)

  dev = qml.device("default.qubit", wires=2)

  @qml.qnode(dev)
  def circuit(a, b):
      qml.RY(a, wires=0)
      qml.RX(b, wires=1)
      qml.CNOT(wires=[0, 1])
      return qml.expval(qml.PauliZ(0)), qml.expval(qml.PauliY(1))
  ```

  ```pycon
  >>> circuit(a, b)
  (Array(0.9950042, dtype=float32), Array(-0.19767681, dtype=float32))
  >>> jac = jax.jacobian(circuit)(a, b)
  (Array(-0.09983341, dtype=float32, weak_type=True), Array(0.01983384, dtype=float32, weak_type=True))
  ```

  It comes with the fact that the interface is determined during the `QNode` call instead of the
  initialization. It means that the `gradient_fn` and `gradient_kwargs` are only defined on the QNode at the beginning
  of the call. As well, without specifying the interface it is not possible to guarantee that the device will not be changed
  during the call if you are using backprop(`default.qubit` to `default.qubit,jax`e.g.) whereas before it was happening at
  initialization, therefore you should not try to track the device without specifying the interface.

* The tape method `get_operation` can also now return the operation index in the tape, and it can be
  activated by setting the `return_op_index` to `True`: `get_operation(idx, return_op_index=True)`. It will become
  the default in version 0.30.
  [(#3667)](https://github.com/PennyLaneAI/pennylane/pull/3667)

* `Operation.inv()` and the `Operation.inverse` setter have been removed. Please use `qml.adjoint` or `qml.pow` instead.
  [(#3618)](https://github.com/PennyLaneAI/pennylane/pull/3618)

  For example, instead of

  ```pycon
  >>> qml.PauliX(0).inv()
  ```

  use

  ```pycon
  >>> qml.adjoint(qml.PauliX(0))
  ```

* The `Operation.inverse` property has been removed completely.
  [(#3725)](https://github.com/PennyLaneAI/pennylane/pull/3725)

* The target wires of `qml.ControlledQubitUnitary` are no longer available via `op.hyperparameters["u_wires"]`.
  Instead, they can be accesses via `op.base.wires` or `op.target_wires`.
  [(#3450)](https://github.com/PennyLaneAI/pennylane/pull/3450)

* The tape constructed by a QNode is no longer queued to surrounding contexts.
  [(#3509)](https://github.com/PennyLaneAI/pennylane/pull/3509)

* Nested operators like `Tensor`, `Hamiltonian`, and `Adjoint` now remove their owned operators
  from the queue instead of updating their metadata to have an `"owner"`.
  [(#3282)](https://github.com/PennyLaneAI/pennylane/pull/3282)

* `qchem.scf`, `RandomLayers.compute_decomposition`, and `Wires.select_random` now use
  local random number generators instead of global random number generators. This may lead to slighlty
  different random numbers and an independence of the results from the global random number generation state.
  Please provide a seed to each individual function instead if you want controllable results.
  [(#3624)](https://github.com/PennyLaneAI/pennylane/pull/3624)

* `qml.transforms.measurement_grouping` has been removed. Users should use `qml.transforms.hamiltonian_expand`
  instead.
  [(#3701)](https://github.com/PennyLaneAI/pennylane/pull/3701)

<h3>Deprecations</h3>

* `qml.utils.sparse_hamiltonian` function has been deprecated, and usage will now raise a warning.
  Instead, one should use the `~.Hamiltonian.sparse_matrix` method.
  [(#3585)](https://github.com/PennyLaneAI/pennylane/pull/3585)

* Deprecate the `collections` module.
  [(#3686)](https://github.com/PennyLaneAI/pennylane/pull/3686)

* `qml.op_sum` has been deprecated. Users should use `qml.sum` instead.
  [(#3686)](https://github.com/PennyLaneAI/pennylane/pull/3686)

* The use of `Evolution` directly has been deprecated. Users should use `qml.evolve` instead.
  This new function changes the sign of the given parameter.
  [(#3706)](https://github.com/PennyLaneAI/pennylane/pull/3706)

* `ApproxTimeEvolution` has been deprecated. Please use `qml.evolve` instead.
  [(#3755)](https://github.com/PennyLaneAI/pennylane/pull/3755)

<h3>Documentation</h3>

* Organizes the module for documentation for ``operation``.
  [(#3664)](https://github.com/PennyLaneAI/pennylane/pull/3664)

* Updated the code example in `qml.SparseHamiltonian` with the correct wire range.
  [(#3643)](https://github.com/PennyLaneAI/pennylane/pull/3643)

* A hyperlink has been added in the text for a URL in the `qml.qchem.mol_data` docstring.
  [(#3644)](https://github.com/PennyLaneAI/pennylane/pull/3644)

* A typo was corrected in the documentation for `qml.math.vn_entropy()`.
[(#3740)](https://github.com/PennyLaneAI/pennylane/pull/3740)

<h3>Bug fixes</h3>

* Fixed a bug in the drawer where nested controlled operations would output
  the label of the operation being controlled, rather than the control values.
  [(#3745)](https://github.com/PennyLaneAI/pennylane/pull/3745)

* Fixed a bug in `qml.transforms.metric_tensor` where prefactors of operation generators were taken
  into account multiple times, leading to wrong outputs for non-standard operations.
  [(#3579)](https://github.com/PennyLaneAI/pennylane/pull/3579)

* Local random number generators are now used where possible to avoid mutating the global random state.
  [(#3624)](https://github.com/PennyLaneAI/pennylane/pull/3624)

* Handles breaking the `networkx` version change by selectively skipping a `qcut` TensorFlow-JIT test.
  [(#3609)](https://github.com/PennyLaneAI/pennylane/pull/3609)
  [(#3619)](https://github.com/PennyLaneAI/pennylane/pull/3619)

* Fixed the wires for the `Y` decomposition in the ZX calculus transform.
  [(#3598)](https://github.com/PennyLaneAI/pennylane/pull/3598)

* `qml.pauli.PauliWord` is now pickle-able.
  [(#3588)](https://github.com/PennyLaneAI/pennylane/pull/3588)

* Child classes of `QuantumScript` now return their own type when using `SomeChildClass.from_queue`.
  [(#3501)](https://github.com/PennyLaneAI/pennylane/pull/3501)

* A typo has been fixed in the calculation and error messages in `operation.py`
  [(#3536)](https://github.com/PennyLaneAI/pennylane/pull/3536)

* `Dataset.write()` now ensures that any lazy-loaded values are loaded before they are written to a file.
  [(#3605)](https://github.com/PennyLaneAI/pennylane/pull/3605)

* `Tensor._batch_size` is now set to `None` during initialization, copying and `map_wires`.
  [(#3642)](https://github.com/PennyLaneAI/pennylane/pull/3642)
  [(#3661)](https://github.com/PennyLaneAI/pennylane/pull/3661)

* `Tensor.has_matrix` is now set to `True`.
  [(#3647)](https://github.com/PennyLaneAI/pennylane/pull/3647)

* Fixed typo in the example of IsingZZ gate decomposition
  [(#3676)](https://github.com/PennyLaneAI/pennylane/pull/3676)

* Fixed a bug that made tapes/qnodes using `qml.Snapshot` incompatible with `qml.drawer.tape_mpl`.
  [(#3704)](https://github.com/PennyLaneAI/pennylane/pull/3704)

* `Tensor._pauli_rep` is set to `None` during initialization. Add `Tensor.data` setter.
  [(#3722)](https://github.com/PennyLaneAI/pennylane/pull/3722)

* Redirect `qml.math.ndim` to `jnp.ndim` when using it on a jax tensor.
  [(#3730)](https://github.com/PennyLaneAI/pennylane/pull/3730)

* Implementations of `marginal_prob` (and subsequently, `qml.probs`) now return
  probabilities with the expected wire order.
  [(#3753)](https://github.com/PennyLaneAI/pennylane/pull/3753)

* Ensure that a `QNode` does not return an empty iterable.
  [(#3769)](https://github.com/PennyLaneAI/pennylane/pull/3769)

<h3>Contributors</h3>

This release contains contributions from (in alphabetical order):

Guillermo Alonso-Linaje
Juan Miguel Arrazola
Ikko Ashimine
Utkarsh Azad
Miriam Beddig
Cristian Boghiu
Astral Cai
Isaac De Vlugt
Olivia Di Matteo
Lillian M. A. Frederiksen
Soran Jahangiri
Christina Lee
Albert Mitjans Coma
Romain Moyard
Mudit Pandey
Borja Requena
Matthew Silverman
Antal Száva
Frederik Wilde
David Wierichs<|MERGE_RESOLUTION|>--- conflicted
+++ resolved
@@ -547,12 +547,9 @@
   be run.
   [(#3587)](https://github.com/PennyLaneAI/pennylane/pull/3587)
 
-<<<<<<< HEAD
-=======
 * Moved `qml.utils.sparse_hamiltonian` function to `~.Hamiltonian.sparse_matrix` method.
   [(#3585)](https://github.com/PennyLaneAI/pennylane/pull/3585)
-
->>>>>>> 18f4f072
+  
 * The `PauliSentence.operation()` method has been improved to avoid instantiating an `SProd` operator when
   the coefficient is equal to 1.
   [(#3595)](https://github.com/PennyLaneAI/pennylane/pull/3595)
