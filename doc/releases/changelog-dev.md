:orphan:

# Release 0.27.0-dev (development release)

<h3>New features since last release</h3>

* `qml.qchem.taper_operation` tapers any gate operation according to the `Z2`
  symmetries of the Hamiltonian. 
  [(#3002)](https://github.com/PennyLaneAI/pennylane/pull/3002)

  ```pycon
    >>> symbols = ['He', 'H']
    >>> geometry =  np.array([[0.0, 0.0, 0.0], [0.0, 0.0, 1.4589]])
    >>> mol = qchem.Molecule(symbols, geometry, charge=1)
    >>> H, n_qubits = qchem.molecular_hamiltonian(symbols, geometry)
    >>> generators = qchem.symmetry_generators(H)
    >>> paulixops = qchem.paulix_ops(generators, n_qubits)
    >>> paulix_sector = qchem.optimal_sector(H, generators, mol.n_electrons)
    >>> qchem.taper_operation(qml.SingleExcitation(3.14159, wires=[0, 2]),
                                generators, paulixops, paulix_sector, wire_order=H.wires)
    [PauliRot(-3.14159+0.j, 'RY', wires=[0])]
    ```

  When used within a QNode, this method applies the tapered operation directly:

  ```pycon
    >>> dev = qml.device('default.qubit', wires=[0, 1])
    >>> @qml.qnode(dev)
    ... def circuit(params):
    ...     qchem.taper_operation(qml.DoubleExcitation(params[0], wires=[0, 1, 2, 3]),
    ...                             generators, paulixops, paulix_sector, H.wires)
    ...     return qml.expval(qml.PauliZ(0)@qml.PauliZ(1))
    >>> drawer = qml.draw(circuit, show_all_wires=True)
    >>> print(drawer(params=[3.14159]))
        0: ─╭RXY(1.570796+0.00j)─╭RYX(1.570796+0.00j)─┤ ╭<Z@Z>
        1: ─╰RXY(1.570796+0.00j)─╰RYX(1.570796+0.00j)─┤ ╰<Z@Z>
  ```

<h3>Improvements</h3>

* Structural improvements are made to `QueuingContext` and `AnnotatedQueue`. None of these changes should 
  influence PennyLane behaviour outside of the `queueing.py` module.
  [(#2794)](https://github.com/PennyLaneAI/pennylane/pull/2794)

   - `QueuingContext` should now be the global communication point for putting queuable objects into the active queue.
   - `QueuingContext` is no longer an abstract base class.
   - `AnnotatedQueue` and its children no longer inherit from `QueuingContext`.
   - `QueuingContext` is no longer a context manager.
   -  Recording queues should start and stop recording via the `QueuingContext.add_active_queue` and 
     `QueueingContext.remove_active_queue` class methods instead of directly manipulating the `_active_contexts` property.
   - `AnnotatedQueue` and its children no longer provide global information about actively recording queues. This information
      is now only available through `QueuingContext`.
   - `AnnotatedQueue` and its children no longer have the private `_append`, `_remove`, `_update_info`, `_safe_update_info`,
      and `_get_info` methods. The public analogues should be used instead.

* Added matrix caching functionality to `Composite` ops. This will help reduce memory requirements when computing and
  re-using the matrix representation of large composite operators. 
  [(#3038)](https://github.com/PennyLaneAI/pennylane/pull/3038)

<h3>Breaking changes</h3>

<h3>Deprecations</h3>

<h3>Documentation</h3>

<h3>Bug fixes</h3>

<h3>Contributors</h3>

This release contains contributions from (in alphabetical order):

<<<<<<< HEAD
Christina Lee, Jay Soni
=======
Juan Miguel Arrazola,
Utkarsh Azad,
Soran Jahangiri,
Christina Lee,
Jay Soni,
>>>>>>> b9d27ff7
<|MERGE_RESOLUTION|>--- conflicted
+++ resolved
@@ -69,12 +69,8 @@
 
 This release contains contributions from (in alphabetical order):
 
-<<<<<<< HEAD
-Christina Lee, Jay Soni
-=======
 Juan Miguel Arrazola,
 Utkarsh Azad,
 Soran Jahangiri,
 Christina Lee,
-Jay Soni,
->>>>>>> b9d27ff7
+Jay Soni,