--- conflicted
+++ resolved
@@ -15,13 +15,11 @@
   * Add `_Probability` class.
     [#3287](https://github.com/PennyLaneAI/pennylane/pull/3287)
 
-<<<<<<< HEAD
   * Add `_Var` class.
     [#3312](https://github.com/PennyLaneAI/pennylane/pull/3312)
-=======
+
 * New basis sets, `6-311g` and `CC-PVDZ`, are added to the qchem basis set repo.
   [#3279](https://github.com/PennyLaneAI/pennylane/pull/3279)
->>>>>>> f06d8448
 
 <h3>Improvements</h3>
 
