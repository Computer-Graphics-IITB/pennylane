:orphan:

# Release 0.28.0-dev (development release)

<h3>New features since last release</h3>

* Support custom measurement processes:
  * `SampleMeasurement` and `StateMeasurement` classes have been added. They contain an abstract
    method to process samples/quantum state.
    [#3286](https://github.com/PennyLaneAI/pennylane/pull/3286)

<<<<<<< HEAD
<h4>(TODO: title) Qutrits</h4>

* The `qml.GellMann` qutrit observable, the ternary generalization of the Pauli observables, is now available.
  ([#3035](https://github.com/PennyLaneAI/pennylane/pull/3035))

  When using `qml.GellMann`, the `index` keyword argument determines which of the 8 Gell-Mann matrices is used.

  ```python
  dev = qml.device("default.qutrit", wires=2)

  @qml.qnode(dev)
  def circuit():
      qml.TClock(wires=0)
      qml.TShift(wires=1)
      qml.TAdd(wires=[0, 1])
      return qml.expval(qml.GellMann(wires=0, index=8) + qml.GellMann(wires=1, index=3))
  ```

  ```pycon
  >>> circuit()
  -0.42264973081037416
  ```

* Controlled qutrit operations can now be performed with `qml.ControlledQutritUnitary`.
  ([#2844](https://github.com/PennyLaneAI/pennylane/pull/2844))

  The control wires and values that define the operation are defined analogously to the qubit operation.

  ```python
  dev = qml.device("default.qutrit", wires=3)

  @qml.qnode(dev)
  def circuit(U):
      qml.TShift(wires=0)
      qml.TAdd(wires=[0, 1])
      qml.ControlledQutritUnitary(U, control_wires=[0, 1], control_values='12', wires=2)
      return qml.state()
  ```

  ```pycon
  >>> U = np.array([[1, 1, 0], [1, -1, 0], [0, 0, np.sqrt(2)]]) / np.sqrt(2)
  >>> circuit(U)
  tensor([0.+0.j, 0.+0.j, 0.+0.j, 0.+0.j, 0.+0.j, 0.+0.j, 0.+0.j, 0.+0.j,
        0.+0.j, 0.+0.j, 0.+0.j, 0.+0.j, 1.+0.j, 0.+0.j, 0.+0.j, 0.+0.j,
        0.+0.j, 0.+0.j, 0.+0.j, 0.+0.j, 0.+0.j, 0.+0.j, 0.+0.j, 0.+0.j,
        0.+0.j, 0.+0.j, 0.+0.j], requires_grad=True)
  ```

<h4>(TODO: title) QChem</h4>

* Grouped coefficients, observables, and basis rotation transformation matrices needed to construct a qubit Hamiltonian in the rotated basis of molecular orbitals are now calculable via `qml.qchem.basis_rotation()`.
  ([#3011](https://github.com/PennyLaneAI/pennylane/pull/3011))

  ```pycon
  >>> symbols  = ['H', 'H']
  >>> geometry = np.array([[0.0, 0.0, 0.0], [1.398397361, 0.0, 0.0]], requires_grad = False)
  >>> mol = qml.qchem.Molecule(symbols, geometry)
  >>> core, one, two = qml.qchem.electron_integrals(mol)()
  >>> coeffs, ops, unitaries = qml.qchem.basis_rotation(one, two, tol_factor=1.0e-5)
  >>> unitaries
  [tensor([[-1.00000000e+00, -5.46483514e-13],
         [ 5.46483514e-13, -1.00000000e+00]], requires_grad=True),
  tensor([[-1.00000000e+00,  3.17585063e-14],
          [-3.17585063e-14, -1.00000000e+00]], requires_grad=True),
  tensor([[-0.70710678, -0.70710678],
          [-0.70710678,  0.70710678]], requires_grad=True),
  tensor([[ 2.58789009e-11,  1.00000000e+00],
          [-1.00000000e+00,  2.58789009e-11]], requires_grad=True)]
  ```

* Any gate operation can now be tapered according to :math:`\mathbb{Z}_2` symmetries of the Hamiltonian via `qml.qchem.taper_operation`.
  [(#3002)](https://github.com/PennyLaneAI/pennylane/pull/3002)

  ```pycon
    >>> symbols = ['He', 'H']
    >>> geometry =  np.array([[0.0, 0.0, 0.0], [0.0, 0.0, 1.4589]])
    >>> mol = qml.qchem.Molecule(symbols, geometry, charge=1)
    >>> H, n_qubits = qml.qchem.molecular_hamiltonian(symbols, geometry)
    >>> generators = qml.qchem.symmetry_generators(H)
    >>> paulixops = qml.qchem.paulix_ops(generators, n_qubits)
    >>> paulix_sector = qml.qchem.optimal_sector(H, generators, mol.n_electrons)
    >>> tap_op = qml.qchem.taper_operation(qml.SingleExcitation, generators, paulixops,
    ...                paulix_sector, wire_order=H.wires, op_wires=[0, 2])
    >>> tap_op(3.14159)
    [Exp(1.570795j, 'PauliY', wires=[0])]
  ```

  Moreover, the obtained tapered operation can be used directly within a QNode.

  ```pycon
    >>> dev = qml.device('default.qubit', wires=[0, 1])
    >>> @qml.qnode(dev)
    ... def circuit(params):
    ...     tap_op(params[0])
    ...     return qml.expval(qml.PauliZ(0) @ qml.PauliZ(1))
    >>> drawer = qml.draw(circuit, show_all_wires=True)
    >>> print(drawer(params=[3.14159]))
        0: ─Exp(1.570795j PauliY)─┤ ╭<Z@Z>
        1: ───────────────────────┤ ╰<Z@Z>
  ```

<h4>(TODO: title) New operators and optimizers</h4>

* Optimizing quantum circuits can now be done *adaptively* with `qml.AdaptiveOptimizer`.
  [(#3192)](https://github.com/PennyLaneAI/pennylane/pull/3192)

  The `qml.AdaptiveOptimizer` optimizer takes an initial circuit and a collection of operators
  as input and adds a selected gate to the circuits at each optimization step. The process of
  growing the circuit can be repeated until the circuit gradients converge to zero within a given
  threshold. The adaptive optimizer can be used to implement algorithms such as `ADAPT-VQE`.

  For a detailed breakdown of its implementation, check out [our demo!](https://pennylane.ai/qml/demos/tutorial_adaptive_circuits.html)

* The `IntegerComparator` arithmetic operation is now available.
[(#3113)](https://github.com/PennyLaneAI/pennylane/pull/3113)

  Given a basis state :math:`\vert n \rangle`, where :math:`n` is a positive integer, and a fixed positive integer :math:`L`, the `IntegerComparator` operator flips a target qubit if :math:`n \geq L`. Alternatively, the flipping condition can be :math:`n < L` as demonstrated below:

  ```python
  dev = qml.device("default.qubit", wires=2)

  @qml.qnode(dev)
  def circuit():
      qml.BasisState(np.array([0, 1]), wires=range(2))
      qml.broadcast(qml.Hadamard, wires=range(2), pattern='single')
      qml.IntegerComparator(2, geq=False, wires=[0, 1])
      return qml.state()
  ```

  ```pycon
  >>> circuit()
  [-0.5+0.j  0.5+0.j -0.5+0.j  0.5+0.j]
  ```

<h4>(TODO: title) QNode QoL boosts</h4>

* Added support to the JAX-JIT interface for computing the gradient of QNodes that return a single vector of probabilities or multiple expectation values.
  [(#3244)](https://github.com/PennyLaneAI/pennylane/pull/3244)
  [(#3261)](https://github.com/PennyLaneAI/pennylane/pull/3261)

  ```python
  dev = qml.device("lightning.qubit", wires=2)

  @jax.jit
  @qml.qnode(dev, diff_method="parameter-shift", interface="jax")
  def circuit(x, y):
      qml.RY(x, wires=0)
      qml.RY(y, wires=1)
      qml.CNOT(wires=[0, 1])
      return qml.expval(qml.PauliZ(0)), qml.expval(qml.PauliZ(1))

  x = jnp.array(1.0, dtype=jnp.float32)
  y = jnp.array(2.0, dtype=jnp.float32)
  ```

  ```pycon
  >>> jax.jacobian(circuit, argnums=[0, 1])(x, y)
  (DeviceArray([-0.84147096,  0.3501755 ], dtype=float32),
   DeviceArray([ 4.474455e-18, -4.912955e-01], dtype=float32))
  ```

  Note that this change depends on `jax.pure_callback`, which requires `jax==0.3.17`.

* The `QNode` class now accepts an `auto` interface, which automatically detects the interface of the given input.
  [(#3132)](https://github.com/PennyLaneAI/pennylane/pull/3132)

  ```python
  dev = qml.device("default.qubit", wires=2)
  @qml.qnode(dev, interface="auto")
  def circuit(weight):
      qml.RX(weight[0], wires=0)
      qml.RY(weight[1], wires=1)
      return qml.expval(qml.PauliZ(0))

  interface_tensors = [[0, 1], np.array([0, 1]), torch.Tensor([0, 1]), tf.Variable([0, 1], dtype=float), jnp.array([0, 1])]
  for tensor in interface_tensors:
      res = circuit(weight=tensor)
      print(f"Result value: {res:.2f}; Result type: {type(res)}")
  ```

  ```pycon
  Result value: 1.00; Result type: <class 'pennylane.numpy.tensor.tensor'>
  Result value: 1.00; Result type: <class 'pennylane.numpy.tensor.tensor'>
  Result value: 1.00; Result type: <class 'torch.Tensor'>
  Result value: 1.00; Result type: <class 'tensorflow.python.framework.ops.EagerTensor'>
  Result value: 1.00; Result type: <class 'jaxlib.xla_extension.DeviceArray'>
  ```

* Wires of operators or entire QNodes can now be mapped to other wires via `qml.map_wires()`.
  [(#3145)](https://github.com/PennyLaneAI/pennylane/pull/3145)

  The `qml.map_wires()` function requires a dictionary representing a wire map. Use it with

  * arbitrary operators:

    ```pycon
    >>> op = qml.RX(0.54, wires=0) + qml.PauliX(1) + (qml.PauliZ(2) @ qml.RY(1.23, wires=3))
    >>> op
    (RX(0.54, wires=[0]) + PauliX(wires=[1])) + (PauliZ(wires=[2]) @ RY(1.23, wires=[3]))
    >>> wire_map = {0: 10, 1: 11, 2: 12, 3: 13}
    >>> qml.map_wires(op, wire_map)
    (RX(0.54, wires=[10]) + PauliX(wires=[11])) + (PauliZ(wires=[12]) @ RY(1.23, wires=[13]))
    ```

  * entire QNodes:

    ```python
    dev = qml.device("default.qubit", wires=["A", "B", "C", "D"])
    wire_map = {0: "A", 1: "B", 2: "C", 3: "D"}

    @qml.qnode(dev) 
    def circuit():
        qml.RX(0.54, wires=0)
        qml.PauliX(1)
        qml.PauliZ(2)
        qml.RY(1.23, wires=3)
        return qml.probs(wires=0)
    ```

    ```pycon
    >>> mapped_circuit = qml.map_wires(circuit, wire_map)
    >>> mapped_circuit()
    tensor([0.92885434, 0.07114566], requires_grad=True)
    >>> print(qml.draw(mapped_circuit)())
    A: ──RX(0.54)─┤  Probs
    B: ──X────────┤       
    C: ──Z────────┤       
    D: ──RY(1.23)─┤   
    ```

<h4>(TODO: title) Data Module</h4>

* Added the `data` module to allow downloading, loading, and creating quantum datasets.

* Datasets hosted on the cloud can be downloaded with the `qml.data.load` function as follows:

  ```pycon
  >>> H2datasets = qml.data.load("qchem", molname="H2", basis="STO-3G", bondlength=1.1)
  >>> print(H2datasets)
  [<pennylane.data.dataset.Dataset object at 0x7f14e4369640>]
  >>> H2data = H2datasets[0]
  ```

* To see what datasets are available for download, we can call `qml.data.list_datasets`:

  ```pycon
  >>> available_data = qml.data.list_datasets()
  >>> available_data.keys()
  dict_keys(["qspin", "qchem"])
  >>> available_data["qchem"].keys()
  dict_keys(["H2", "LiH", ...])
  >>> available_data['qchem']['H2'].keys()
  dict_keys(["6-31G", "STO-3G"])
  >>> print(available_data['qchem']['H2']['STO-3G'])
  ["0.5", "0.54", "0.62", "0.66", ...]
  ```

* To download or load only specific properties of a dataset, we can specify the desired attributes in `qml.data.load`:

  ```pycon
  >>> part = qml.data.load("qchem", molname="H2", basis="STO-3G", bondlength=1.1, 
  ...                      attributes=["molecule", "fci_energy"])[0]
  >>> part.molecule
  <pennylane.qchem.molecule.Molecule at 0x7f56c9d78e50>
  >>> part.fci_energy
  -1.0791924385860894
  ```

* The available `attributes` can be found using `qml.data.list_attributes`:

  ```pycon
  >>> qml.data.list_attributes(data_name='qchem')
  ['molecule',
  'hamiltonian',
  'sparse_hamiltonian',
  ...
  'tapered_hamiltonian',
  'full']
  ```

* To select data interactively by following a series of prompts, we can use `qml.data.load_interactive` as follows:
=======
  * Add `_MutualInfo` class.
    [#3327](https://github.com/PennyLaneAI/pennylane/pull/3327)
>>>>>>> 08bbc420

* Functionality for fetching symbols and geometry of a compound from the PubChem Database using `qchem.mol_data`.
  [(#3289)](https://github.com/PennyLaneAI/pennylane/pull/3289)
 
  ```pycon
  >>> mol_data("BeH2")
  (['Be', 'H', 'H'],
  array([[ 4.79405604,  0.29290815,  0.        ],
         [ 3.77946   , -0.29290815,  0.        ],
         [ 5.80884105, -0.29290815,  0.        ]]))

  >>> mol_data(223, "CID")
  (['N', 'H', 'H', 'H', 'H'],
  array([[ 4.79404621,  0.        ,  0.        ],
         [ 5.80882913,  0.5858151 ,  0.        ],
         [ 3.77945225, -0.5858151 ,  0.        ],
         [ 4.20823111,  1.01459396,  0.        ],
         [ 5.3798613 , -1.01459396,  0.        ]]))
  ```

* New basis sets, `6-311g` and `CC-PVDZ`, are added to the qchem basis set repo.
  [#3279](https://github.com/PennyLaneAI/pennylane/pull/3279)


<h3>Improvements</h3>

<<<<<<< HEAD
* Added a `samples_computational_basis` attribute to the `MeasurementProcess` and `QuantumScript` classes to track if computational basis samples are being generated when `qml.sample` or `qml.counts` are called without specifying an observable.
  [(#3207)](https://github.com/PennyLaneAI/pennylane/pull/3207)

* The parameters of a basis set containing a different number of Gaussian functions are now easier to differentiate.
  [(#3213)](https://github.com/PennyLaneAI/pennylane/pull/3213)

* Printing a `qml.MultiControlledX` operator now shows the `control_values` keyword argument.
  [(#3113)](https://github.com/PennyLaneAI/pennylane/pull/3113)

* The matrix passed to `qml.Hermitian` is now validated when creating the observable if the input is not abstract.
  [(#3181)](https://github.com/PennyLaneAI/pennylane/pull/3181)

* `qml.simplify` and transforms like `qml.matrix`, `batch_transform`, `hamiltonian_expand`, and `split_non_commuting` now work with
  `QuantumScript` as well as `QuantumTape`.
  [(#3209)](https://github.com/PennyLaneAI/pennylane/pull/3209)

* A redundant flipping of the initial state in the UCCSD and kUpCCGSD templates has been removed.
  [(#3148)](https://github.com/PennyLaneAI/pennylane/pull/3148)

* `Adjoint` now supports batching if the base operation supports batching.
  [(#3168)](https://github.com/PennyLaneAI/pennylane/pull/3168)

* `OrbitalRotation` is now decomposed into two `SingleExcitation` operations for faster execution and more efficient parameter-shift gradient calculations on devices that natively support `SingleExcitation`.
  [(#3171)](https://github.com/PennyLaneAI/pennylane/pull/3171)

* Reorganized and grouped all functions in PennyLane responsible for manipulation of Pauli operators into a `pauli`
  module. Deprecated the `grouping` module and moved logic from `pennylane/grouping` to `pennylane/pauli/grouping`.
  [(#3179)](https://github.com/PennyLaneAI/pennylane/pull/3179)

* Added the `Operator` attributes `has_decomposition` and `has_adjoint` that indicate
  whether a corresponding `decomposition` or `adjoint` method is available.
  [(#2986)](https://github.com/PennyLaneAI/pennylane/pull/2986)

* Structural improvements are made to `QueuingManager`, formerly `QueuingContext`, and `AnnotatedQueue`.
  [(#2794)](https://github.com/PennyLaneAI/pennylane/pull/2794)
  [(#3061)](https://github.com/PennyLaneAI/pennylane/pull/3061)

  * `QueuingContext` is renamed to `QueuingManager`.
  * `QueuingManager` should now be the global communication point for putting queuable objects into the active queue.
  * `QueuingManager` is no longer an abstract base class.
  * `AnnotatedQueue` and its children no longer inherit from `QueuingManager`.
  * `QueuingManager` is no longer a context manager.
  * Recording queues should start and stop recording via the `QueuingManager.add_active_queue` and
     `QueueingContext.remove_active_queue` class methods instead of directly manipulating the `_active_contexts` property.
  * `AnnotatedQueue` and its children no longer provide global information about actively recording queues. This information
      is now only available through `QueuingManager`.
  * `AnnotatedQueue` and its children no longer have the private `_append`, `_remove`, `_update_info`, `_safe_update_info`,
      and `_get_info` methods. The public analogues should be used instead.
  * `QueuingManager.safe_update_info` and `AnnotatedQueue.safe_update_info` are deprecated.  Their functionality is moved to
      `update_info`.

* `qml.Identity` now accepts multiple wires.
    [(#3049)](https://github.com/PennyLaneAI/pennylane/pull/3049)

    ```pycon
    >>> id_op = qml.Identity([0, 1])
    >>> id_op.matrix()
    array([[1., 0., 0., 0.],
        [0., 1., 0., 0.],
        [0., 0., 1., 0.],
        [0., 0., 0., 1.]])
    >>> id_op.sparse_matrix()
    <4x4 sparse matrix of type '<class 'numpy.float64'>'
        with 4 stored elements in Compressed Sparse Row format>
    >>> id_op.eigvals()
    array([1., 1., 1., 1.])
    ```

* Added `unitary_check` keyword argument to the constructor of the `QubitUnitary` class which
  indicates whether the user wants to check for unitarity of the input matrix or not. Its default
  value is `false`.
  [(#3063)](https://github.com/PennyLaneAI/pennylane/pull/3063)

* Modified the representation of `WireCut` by using `qml.draw_mpl`.
  [(#3067)](https://github.com/PennyLaneAI/pennylane/pull/3067)

* Improved the performance of the `qml.math.expand_matrix` function for dense matrices.
  [(#3064)](https://github.com/PennyLaneAI/pennylane/pull/3064)

* Improved the `qml.math.expand_matrix` method for sparse matrices.
  [(#3060)](https://github.com/PennyLaneAI/pennylane/pull/3060)

* Support sums and products of `Operator` classes with scalar tensors of any interface
  (numpy, jax, tensorflow, torch...).
  [(#3149)](https://github.com/PennyLaneAI/pennylane/pull/3149)

  ```pycon
  >>> s_prod = torch.tensor(4) * qml.RX(1.23, 0)
  >>> s_prod
  4*(RX(1.23, wires=[0]))
  >>> s_prod.scalar
  tensor(4)
  ```

* Added `overlapping_ops` property to the `Composite` class to improve the
  performance of the `eigvals`, `diagonalizing_gates` and `Prod.matrix` methods.
  [(#3084)](https://github.com/PennyLaneAI/pennylane/pull/3084)

* Added the `map_wires` method to the `Operator` class, which returns a copy of the operator with
  its wires changed according to the given wire map.
  [(#3143)](https://github.com/PennyLaneAI/pennylane/pull/3143)

  ```pycon
  >>> op = qml.Toffoli([0, 1, 2])
  >>> wire_map = {0: 2, 2: 0}
  >>> op.map_wires(wire_map=wire_map)
  Toffoli(wires=[2, 1, 0])
  ```

* Calling `compute_matrix` and `compute_sparse_matrix` of simple non-parametric operations is now faster and more memory-efficient with the addition of caching.
  [(#3134)](https://github.com/PennyLaneAI/pennylane/pull/3134)

* Added details to the output of `Exp.label()`.
  [(#3126)](https://github.com/PennyLaneAI/pennylane/pull/3126)

* `qml.math.unwrap` no longer creates ragged arrays. Lists remain lists.
  [(#3163)](https://github.com/PennyLaneAI/pennylane/pull/3163)

* New `null.qubit` device. The `null.qubit`performs no operations or memory allocations.
  [(#2589)](https://github.com/PennyLaneAI/pennylane/pull/2589)

* `default.qubit` favours decomposition and avoids matrix construction for `QFT` and `GroverOperator` at larger qubit numbers.
  [(#3193)](https://github.com/PennyLaneAI/pennylane/pull/3193)

* `ControlledQubitUnitary` now has a `control_values` property.
  [(#3206)](https://github.com/PennyLaneAI/pennylane/pull/3206)

* Remove `_wires` properties and setters from the `ControlledClass` and the `SymbolicClass`.
  Stop using `op._wires = new_wires`, use `qml.map_wires(op, wire_map=dict(zip(op.wires, new_wires)))`
  instead.
  [(#3186)](https://github.com/PennyLaneAI/pennylane/pull/3186)

* Added a new `qml.tape.QuantumScript` class that contains all the non-queuing behavior of `QuantumTape`. Now, `QuantumTape` inherits from `QuantumScript` as well as `AnnotatedQueue`.
  [(#3097)](https://github.com/PennyLaneAI/pennylane/pull/3097)

<h3>Breaking changes</h3>

* `QuantumTape._par_info` is now a list of dictionaries, instead of a dictionary whose keys are integers starting from zero.
  [(#3185)](https://github.com/PennyLaneAI/pennylane/pull/3185)

* `QueuingContext` is renamed `QueuingManager`.
  [(#3061)](https://github.com/PennyLaneAI/pennylane/pull/3061)

* `QueuingManager.safe_update_info` and `AnnotatedQueue.safe_update_info` are deprecated. Instead, `update_info` no longer raises errors
   if the object isn't in the queue.

* Deprecation patches for the return types enum's location and `qml.utils.expand` are removed.
  [(#3092)](https://github.com/PennyLaneAI/pennylane/pull/3092)

* Extended `qml.equal` function to MeasurementProcesses
  [(#3189)](https://github.com/PennyLaneAI/pennylane/pull/3189)
  
* `_multi_dispatch` functionality has been moved inside the `get_interface` function. This function
  can now be called with one or multiple tensors as arguments.
  [(#3136)](https://github.com/PennyLaneAI/pennylane/pull/3136)

  ```pycon
  >>> torch_scalar = torch.tensor(1)
  >>> torch_tensor = torch.Tensor([2, 3, 4])
  >>> numpy_tensor = np.array([5, 6, 7])
  >>> qml.math.get_interface(torch_scalar)
  'torch'
  >>> qml.math.get_interface(numpy_tensor)
  'numpy'
  ```

  `_multi_dispatch` previously had only one argument which contained a list of the tensors to be
  dispatched:

  ```pycon
  >>> qml.math._multi_dispatch([torch_scalar, torch_tensor, numpy_tensor])
  'torch'
  ```

  To differentiate whether the user wants to get the interface of a single tensor or multiple
  tensors, `get_interface` now accepts a different argument per tensor to be dispatched:

  ```pycon
  >>> qml.math.get_interface(*[torch_scalar, torch_tensor, numpy_tensor])
  'torch'
  >>> qml.math.get_interface(torch_scalar, torch_tensor, numpy_tensor)
  'torch'
  ```
  
* `qml.drawer.draw.draw_mpl` now accepts a `style` kwarg to select a style for plotting, rather than calling
  `qml.drawer.use_style(style)` before plotting. Setting a style for `draw_mpl` does not change the global
  configuration for matplotlib plotting. If no `style` is passed, the function defaults
  to plotting with the `black_white` style.
  [(#3247)](https://github.com/PennyLaneAI/pennylane/pull/3247)

* `Operator.compute_terms` is removed. On a specific instance of an operator, `op.terms()` can be used
  instead. There is no longer a static method for this.
  [(#3215)](https://github.com/PennyLaneAI/pennylane/pull/3215)

=======
* A representation has been added to the `Molecule` class.
  [#3364](https://github.com/PennyLaneAI/pennylane/pull/3364)

<h3>Breaking changes</h3>

>>>>>>> 08bbc420
<h3>Deprecations</h3>

<h3>Documentation</h3>

<h3>Bug fixes</h3>

* Small fix of `MeasurementProcess.map_wires`, where both the `self.obs` and `self._wires`
  attributes were modified.
  [#3292](https://github.com/PennyLaneAI/pennylane/pull/3292)

* If the device originally has no shots but finite shots are dynamically specified, Hamiltonian
  expansion now occurs.
  [(#3369)](https://github.com/PennyLaneAI/pennylane/pull/3369)

<h3>Contributors</h3>

This release contains contributions from (in alphabetical order):
Juan Miguel Arrazola
Utkarsh Azad
Soran Jahangiri
Christina Lee
Albert Mitjans Coma
<|MERGE_RESOLUTION|>--- conflicted
+++ resolved
@@ -9,296 +9,12 @@
     method to process samples/quantum state.
     [#3286](https://github.com/PennyLaneAI/pennylane/pull/3286)
 
-<<<<<<< HEAD
-<h4>(TODO: title) Qutrits</h4>
-
-* The `qml.GellMann` qutrit observable, the ternary generalization of the Pauli observables, is now available.
-  ([#3035](https://github.com/PennyLaneAI/pennylane/pull/3035))
-
-  When using `qml.GellMann`, the `index` keyword argument determines which of the 8 Gell-Mann matrices is used.
-
-  ```python
-  dev = qml.device("default.qutrit", wires=2)
-
-  @qml.qnode(dev)
-  def circuit():
-      qml.TClock(wires=0)
-      qml.TShift(wires=1)
-      qml.TAdd(wires=[0, 1])
-      return qml.expval(qml.GellMann(wires=0, index=8) + qml.GellMann(wires=1, index=3))
-  ```
-
-  ```pycon
-  >>> circuit()
-  -0.42264973081037416
-  ```
-
-* Controlled qutrit operations can now be performed with `qml.ControlledQutritUnitary`.
-  ([#2844](https://github.com/PennyLaneAI/pennylane/pull/2844))
-
-  The control wires and values that define the operation are defined analogously to the qubit operation.
-
-  ```python
-  dev = qml.device("default.qutrit", wires=3)
-
-  @qml.qnode(dev)
-  def circuit(U):
-      qml.TShift(wires=0)
-      qml.TAdd(wires=[0, 1])
-      qml.ControlledQutritUnitary(U, control_wires=[0, 1], control_values='12', wires=2)
-      return qml.state()
-  ```
-
-  ```pycon
-  >>> U = np.array([[1, 1, 0], [1, -1, 0], [0, 0, np.sqrt(2)]]) / np.sqrt(2)
-  >>> circuit(U)
-  tensor([0.+0.j, 0.+0.j, 0.+0.j, 0.+0.j, 0.+0.j, 0.+0.j, 0.+0.j, 0.+0.j,
-        0.+0.j, 0.+0.j, 0.+0.j, 0.+0.j, 1.+0.j, 0.+0.j, 0.+0.j, 0.+0.j,
-        0.+0.j, 0.+0.j, 0.+0.j, 0.+0.j, 0.+0.j, 0.+0.j, 0.+0.j, 0.+0.j,
-        0.+0.j, 0.+0.j, 0.+0.j], requires_grad=True)
-  ```
-
-<h4>(TODO: title) QChem</h4>
-
-* Grouped coefficients, observables, and basis rotation transformation matrices needed to construct a qubit Hamiltonian in the rotated basis of molecular orbitals are now calculable via `qml.qchem.basis_rotation()`.
-  ([#3011](https://github.com/PennyLaneAI/pennylane/pull/3011))
-
-  ```pycon
-  >>> symbols  = ['H', 'H']
-  >>> geometry = np.array([[0.0, 0.0, 0.0], [1.398397361, 0.0, 0.0]], requires_grad = False)
-  >>> mol = qml.qchem.Molecule(symbols, geometry)
-  >>> core, one, two = qml.qchem.electron_integrals(mol)()
-  >>> coeffs, ops, unitaries = qml.qchem.basis_rotation(one, two, tol_factor=1.0e-5)
-  >>> unitaries
-  [tensor([[-1.00000000e+00, -5.46483514e-13],
-         [ 5.46483514e-13, -1.00000000e+00]], requires_grad=True),
-  tensor([[-1.00000000e+00,  3.17585063e-14],
-          [-3.17585063e-14, -1.00000000e+00]], requires_grad=True),
-  tensor([[-0.70710678, -0.70710678],
-          [-0.70710678,  0.70710678]], requires_grad=True),
-  tensor([[ 2.58789009e-11,  1.00000000e+00],
-          [-1.00000000e+00,  2.58789009e-11]], requires_grad=True)]
-  ```
-
-* Any gate operation can now be tapered according to :math:`\mathbb{Z}_2` symmetries of the Hamiltonian via `qml.qchem.taper_operation`.
-  [(#3002)](https://github.com/PennyLaneAI/pennylane/pull/3002)
-
-  ```pycon
-    >>> symbols = ['He', 'H']
-    >>> geometry =  np.array([[0.0, 0.0, 0.0], [0.0, 0.0, 1.4589]])
-    >>> mol = qml.qchem.Molecule(symbols, geometry, charge=1)
-    >>> H, n_qubits = qml.qchem.molecular_hamiltonian(symbols, geometry)
-    >>> generators = qml.qchem.symmetry_generators(H)
-    >>> paulixops = qml.qchem.paulix_ops(generators, n_qubits)
-    >>> paulix_sector = qml.qchem.optimal_sector(H, generators, mol.n_electrons)
-    >>> tap_op = qml.qchem.taper_operation(qml.SingleExcitation, generators, paulixops,
-    ...                paulix_sector, wire_order=H.wires, op_wires=[0, 2])
-    >>> tap_op(3.14159)
-    [Exp(1.570795j, 'PauliY', wires=[0])]
-  ```
-
-  Moreover, the obtained tapered operation can be used directly within a QNode.
-
-  ```pycon
-    >>> dev = qml.device('default.qubit', wires=[0, 1])
-    >>> @qml.qnode(dev)
-    ... def circuit(params):
-    ...     tap_op(params[0])
-    ...     return qml.expval(qml.PauliZ(0) @ qml.PauliZ(1))
-    >>> drawer = qml.draw(circuit, show_all_wires=True)
-    >>> print(drawer(params=[3.14159]))
-        0: ─Exp(1.570795j PauliY)─┤ ╭<Z@Z>
-        1: ───────────────────────┤ ╰<Z@Z>
-  ```
-
-<h4>(TODO: title) New operators and optimizers</h4>
-
-* Optimizing quantum circuits can now be done *adaptively* with `qml.AdaptiveOptimizer`.
-  [(#3192)](https://github.com/PennyLaneAI/pennylane/pull/3192)
-
-  The `qml.AdaptiveOptimizer` optimizer takes an initial circuit and a collection of operators
-  as input and adds a selected gate to the circuits at each optimization step. The process of
-  growing the circuit can be repeated until the circuit gradients converge to zero within a given
-  threshold. The adaptive optimizer can be used to implement algorithms such as `ADAPT-VQE`.
-
-  For a detailed breakdown of its implementation, check out [our demo!](https://pennylane.ai/qml/demos/tutorial_adaptive_circuits.html)
-
-* The `IntegerComparator` arithmetic operation is now available.
-[(#3113)](https://github.com/PennyLaneAI/pennylane/pull/3113)
-
-  Given a basis state :math:`\vert n \rangle`, where :math:`n` is a positive integer, and a fixed positive integer :math:`L`, the `IntegerComparator` operator flips a target qubit if :math:`n \geq L`. Alternatively, the flipping condition can be :math:`n < L` as demonstrated below:
-
-  ```python
-  dev = qml.device("default.qubit", wires=2)
-
-  @qml.qnode(dev)
-  def circuit():
-      qml.BasisState(np.array([0, 1]), wires=range(2))
-      qml.broadcast(qml.Hadamard, wires=range(2), pattern='single')
-      qml.IntegerComparator(2, geq=False, wires=[0, 1])
-      return qml.state()
-  ```
-
-  ```pycon
-  >>> circuit()
-  [-0.5+0.j  0.5+0.j -0.5+0.j  0.5+0.j]
-  ```
-
-<h4>(TODO: title) QNode QoL boosts</h4>
-
-* Added support to the JAX-JIT interface for computing the gradient of QNodes that return a single vector of probabilities or multiple expectation values.
-  [(#3244)](https://github.com/PennyLaneAI/pennylane/pull/3244)
-  [(#3261)](https://github.com/PennyLaneAI/pennylane/pull/3261)
-
-  ```python
-  dev = qml.device("lightning.qubit", wires=2)
-
-  @jax.jit
-  @qml.qnode(dev, diff_method="parameter-shift", interface="jax")
-  def circuit(x, y):
-      qml.RY(x, wires=0)
-      qml.RY(y, wires=1)
-      qml.CNOT(wires=[0, 1])
-      return qml.expval(qml.PauliZ(0)), qml.expval(qml.PauliZ(1))
-
-  x = jnp.array(1.0, dtype=jnp.float32)
-  y = jnp.array(2.0, dtype=jnp.float32)
-  ```
-
-  ```pycon
-  >>> jax.jacobian(circuit, argnums=[0, 1])(x, y)
-  (DeviceArray([-0.84147096,  0.3501755 ], dtype=float32),
-   DeviceArray([ 4.474455e-18, -4.912955e-01], dtype=float32))
-  ```
-
-  Note that this change depends on `jax.pure_callback`, which requires `jax==0.3.17`.
-
-* The `QNode` class now accepts an `auto` interface, which automatically detects the interface of the given input.
-  [(#3132)](https://github.com/PennyLaneAI/pennylane/pull/3132)
-
-  ```python
-  dev = qml.device("default.qubit", wires=2)
-  @qml.qnode(dev, interface="auto")
-  def circuit(weight):
-      qml.RX(weight[0], wires=0)
-      qml.RY(weight[1], wires=1)
-      return qml.expval(qml.PauliZ(0))
-
-  interface_tensors = [[0, 1], np.array([0, 1]), torch.Tensor([0, 1]), tf.Variable([0, 1], dtype=float), jnp.array([0, 1])]
-  for tensor in interface_tensors:
-      res = circuit(weight=tensor)
-      print(f"Result value: {res:.2f}; Result type: {type(res)}")
-  ```
-
-  ```pycon
-  Result value: 1.00; Result type: <class 'pennylane.numpy.tensor.tensor'>
-  Result value: 1.00; Result type: <class 'pennylane.numpy.tensor.tensor'>
-  Result value: 1.00; Result type: <class 'torch.Tensor'>
-  Result value: 1.00; Result type: <class 'tensorflow.python.framework.ops.EagerTensor'>
-  Result value: 1.00; Result type: <class 'jaxlib.xla_extension.DeviceArray'>
-  ```
-
-* Wires of operators or entire QNodes can now be mapped to other wires via `qml.map_wires()`.
-  [(#3145)](https://github.com/PennyLaneAI/pennylane/pull/3145)
-
-  The `qml.map_wires()` function requires a dictionary representing a wire map. Use it with
-
-  * arbitrary operators:
-
-    ```pycon
-    >>> op = qml.RX(0.54, wires=0) + qml.PauliX(1) + (qml.PauliZ(2) @ qml.RY(1.23, wires=3))
-    >>> op
-    (RX(0.54, wires=[0]) + PauliX(wires=[1])) + (PauliZ(wires=[2]) @ RY(1.23, wires=[3]))
-    >>> wire_map = {0: 10, 1: 11, 2: 12, 3: 13}
-    >>> qml.map_wires(op, wire_map)
-    (RX(0.54, wires=[10]) + PauliX(wires=[11])) + (PauliZ(wires=[12]) @ RY(1.23, wires=[13]))
-    ```
-
-  * entire QNodes:
-
-    ```python
-    dev = qml.device("default.qubit", wires=["A", "B", "C", "D"])
-    wire_map = {0: "A", 1: "B", 2: "C", 3: "D"}
-
-    @qml.qnode(dev) 
-    def circuit():
-        qml.RX(0.54, wires=0)
-        qml.PauliX(1)
-        qml.PauliZ(2)
-        qml.RY(1.23, wires=3)
-        return qml.probs(wires=0)
-    ```
-
-    ```pycon
-    >>> mapped_circuit = qml.map_wires(circuit, wire_map)
-    >>> mapped_circuit()
-    tensor([0.92885434, 0.07114566], requires_grad=True)
-    >>> print(qml.draw(mapped_circuit)())
-    A: ──RX(0.54)─┤  Probs
-    B: ──X────────┤       
-    C: ──Z────────┤       
-    D: ──RY(1.23)─┤   
-    ```
-
-<h4>(TODO: title) Data Module</h4>
-
-* Added the `data` module to allow downloading, loading, and creating quantum datasets.
-
-* Datasets hosted on the cloud can be downloaded with the `qml.data.load` function as follows:
-
-  ```pycon
-  >>> H2datasets = qml.data.load("qchem", molname="H2", basis="STO-3G", bondlength=1.1)
-  >>> print(H2datasets)
-  [<pennylane.data.dataset.Dataset object at 0x7f14e4369640>]
-  >>> H2data = H2datasets[0]
-  ```
-
-* To see what datasets are available for download, we can call `qml.data.list_datasets`:
-
-  ```pycon
-  >>> available_data = qml.data.list_datasets()
-  >>> available_data.keys()
-  dict_keys(["qspin", "qchem"])
-  >>> available_data["qchem"].keys()
-  dict_keys(["H2", "LiH", ...])
-  >>> available_data['qchem']['H2'].keys()
-  dict_keys(["6-31G", "STO-3G"])
-  >>> print(available_data['qchem']['H2']['STO-3G'])
-  ["0.5", "0.54", "0.62", "0.66", ...]
-  ```
-
-* To download or load only specific properties of a dataset, we can specify the desired attributes in `qml.data.load`:
-
-  ```pycon
-  >>> part = qml.data.load("qchem", molname="H2", basis="STO-3G", bondlength=1.1, 
-  ...                      attributes=["molecule", "fci_energy"])[0]
-  >>> part.molecule
-  <pennylane.qchem.molecule.Molecule at 0x7f56c9d78e50>
-  >>> part.fci_energy
-  -1.0791924385860894
-  ```
-
-* The available `attributes` can be found using `qml.data.list_attributes`:
-
-  ```pycon
-  >>> qml.data.list_attributes(data_name='qchem')
-  ['molecule',
-  'hamiltonian',
-  'sparse_hamiltonian',
-  ...
-  'tapered_hamiltonian',
-  'full']
-  ```
-
-* To select data interactively by following a series of prompts, we can use `qml.data.load_interactive` as follows:
-=======
   * Add `_MutualInfo` class.
     [#3327](https://github.com/PennyLaneAI/pennylane/pull/3327)
->>>>>>> 08bbc420
 
 * Functionality for fetching symbols and geometry of a compound from the PubChem Database using `qchem.mol_data`.
   [(#3289)](https://github.com/PennyLaneAI/pennylane/pull/3289)
- 
+
   ```pycon
   >>> mol_data("BeH2")
   (['Be', 'H', 'H'],
@@ -318,211 +34,13 @@
 * New basis sets, `6-311g` and `CC-PVDZ`, are added to the qchem basis set repo.
   [#3279](https://github.com/PennyLaneAI/pennylane/pull/3279)
 
-
 <h3>Improvements</h3>
 
-<<<<<<< HEAD
-* Added a `samples_computational_basis` attribute to the `MeasurementProcess` and `QuantumScript` classes to track if computational basis samples are being generated when `qml.sample` or `qml.counts` are called without specifying an observable.
-  [(#3207)](https://github.com/PennyLaneAI/pennylane/pull/3207)
-
-* The parameters of a basis set containing a different number of Gaussian functions are now easier to differentiate.
-  [(#3213)](https://github.com/PennyLaneAI/pennylane/pull/3213)
-
-* Printing a `qml.MultiControlledX` operator now shows the `control_values` keyword argument.
-  [(#3113)](https://github.com/PennyLaneAI/pennylane/pull/3113)
-
-* The matrix passed to `qml.Hermitian` is now validated when creating the observable if the input is not abstract.
-  [(#3181)](https://github.com/PennyLaneAI/pennylane/pull/3181)
-
-* `qml.simplify` and transforms like `qml.matrix`, `batch_transform`, `hamiltonian_expand`, and `split_non_commuting` now work with
-  `QuantumScript` as well as `QuantumTape`.
-  [(#3209)](https://github.com/PennyLaneAI/pennylane/pull/3209)
-
-* A redundant flipping of the initial state in the UCCSD and kUpCCGSD templates has been removed.
-  [(#3148)](https://github.com/PennyLaneAI/pennylane/pull/3148)
-
-* `Adjoint` now supports batching if the base operation supports batching.
-  [(#3168)](https://github.com/PennyLaneAI/pennylane/pull/3168)
-
-* `OrbitalRotation` is now decomposed into two `SingleExcitation` operations for faster execution and more efficient parameter-shift gradient calculations on devices that natively support `SingleExcitation`.
-  [(#3171)](https://github.com/PennyLaneAI/pennylane/pull/3171)
-
-* Reorganized and grouped all functions in PennyLane responsible for manipulation of Pauli operators into a `pauli`
-  module. Deprecated the `grouping` module and moved logic from `pennylane/grouping` to `pennylane/pauli/grouping`.
-  [(#3179)](https://github.com/PennyLaneAI/pennylane/pull/3179)
-
-* Added the `Operator` attributes `has_decomposition` and `has_adjoint` that indicate
-  whether a corresponding `decomposition` or `adjoint` method is available.
-  [(#2986)](https://github.com/PennyLaneAI/pennylane/pull/2986)
-
-* Structural improvements are made to `QueuingManager`, formerly `QueuingContext`, and `AnnotatedQueue`.
-  [(#2794)](https://github.com/PennyLaneAI/pennylane/pull/2794)
-  [(#3061)](https://github.com/PennyLaneAI/pennylane/pull/3061)
-
-  * `QueuingContext` is renamed to `QueuingManager`.
-  * `QueuingManager` should now be the global communication point for putting queuable objects into the active queue.
-  * `QueuingManager` is no longer an abstract base class.
-  * `AnnotatedQueue` and its children no longer inherit from `QueuingManager`.
-  * `QueuingManager` is no longer a context manager.
-  * Recording queues should start and stop recording via the `QueuingManager.add_active_queue` and
-     `QueueingContext.remove_active_queue` class methods instead of directly manipulating the `_active_contexts` property.
-  * `AnnotatedQueue` and its children no longer provide global information about actively recording queues. This information
-      is now only available through `QueuingManager`.
-  * `AnnotatedQueue` and its children no longer have the private `_append`, `_remove`, `_update_info`, `_safe_update_info`,
-      and `_get_info` methods. The public analogues should be used instead.
-  * `QueuingManager.safe_update_info` and `AnnotatedQueue.safe_update_info` are deprecated.  Their functionality is moved to
-      `update_info`.
-
-* `qml.Identity` now accepts multiple wires.
-    [(#3049)](https://github.com/PennyLaneAI/pennylane/pull/3049)
-
-    ```pycon
-    >>> id_op = qml.Identity([0, 1])
-    >>> id_op.matrix()
-    array([[1., 0., 0., 0.],
-        [0., 1., 0., 0.],
-        [0., 0., 1., 0.],
-        [0., 0., 0., 1.]])
-    >>> id_op.sparse_matrix()
-    <4x4 sparse matrix of type '<class 'numpy.float64'>'
-        with 4 stored elements in Compressed Sparse Row format>
-    >>> id_op.eigvals()
-    array([1., 1., 1., 1.])
-    ```
-
-* Added `unitary_check` keyword argument to the constructor of the `QubitUnitary` class which
-  indicates whether the user wants to check for unitarity of the input matrix or not. Its default
-  value is `false`.
-  [(#3063)](https://github.com/PennyLaneAI/pennylane/pull/3063)
-
-* Modified the representation of `WireCut` by using `qml.draw_mpl`.
-  [(#3067)](https://github.com/PennyLaneAI/pennylane/pull/3067)
-
-* Improved the performance of the `qml.math.expand_matrix` function for dense matrices.
-  [(#3064)](https://github.com/PennyLaneAI/pennylane/pull/3064)
-
-* Improved the `qml.math.expand_matrix` method for sparse matrices.
-  [(#3060)](https://github.com/PennyLaneAI/pennylane/pull/3060)
-
-* Support sums and products of `Operator` classes with scalar tensors of any interface
-  (numpy, jax, tensorflow, torch...).
-  [(#3149)](https://github.com/PennyLaneAI/pennylane/pull/3149)
-
-  ```pycon
-  >>> s_prod = torch.tensor(4) * qml.RX(1.23, 0)
-  >>> s_prod
-  4*(RX(1.23, wires=[0]))
-  >>> s_prod.scalar
-  tensor(4)
-  ```
-
-* Added `overlapping_ops` property to the `Composite` class to improve the
-  performance of the `eigvals`, `diagonalizing_gates` and `Prod.matrix` methods.
-  [(#3084)](https://github.com/PennyLaneAI/pennylane/pull/3084)
-
-* Added the `map_wires` method to the `Operator` class, which returns a copy of the operator with
-  its wires changed according to the given wire map.
-  [(#3143)](https://github.com/PennyLaneAI/pennylane/pull/3143)
-
-  ```pycon
-  >>> op = qml.Toffoli([0, 1, 2])
-  >>> wire_map = {0: 2, 2: 0}
-  >>> op.map_wires(wire_map=wire_map)
-  Toffoli(wires=[2, 1, 0])
-  ```
-
-* Calling `compute_matrix` and `compute_sparse_matrix` of simple non-parametric operations is now faster and more memory-efficient with the addition of caching.
-  [(#3134)](https://github.com/PennyLaneAI/pennylane/pull/3134)
-
-* Added details to the output of `Exp.label()`.
-  [(#3126)](https://github.com/PennyLaneAI/pennylane/pull/3126)
-
-* `qml.math.unwrap` no longer creates ragged arrays. Lists remain lists.
-  [(#3163)](https://github.com/PennyLaneAI/pennylane/pull/3163)
-
-* New `null.qubit` device. The `null.qubit`performs no operations or memory allocations.
-  [(#2589)](https://github.com/PennyLaneAI/pennylane/pull/2589)
-
-* `default.qubit` favours decomposition and avoids matrix construction for `QFT` and `GroverOperator` at larger qubit numbers.
-  [(#3193)](https://github.com/PennyLaneAI/pennylane/pull/3193)
-
-* `ControlledQubitUnitary` now has a `control_values` property.
-  [(#3206)](https://github.com/PennyLaneAI/pennylane/pull/3206)
-
-* Remove `_wires` properties and setters from the `ControlledClass` and the `SymbolicClass`.
-  Stop using `op._wires = new_wires`, use `qml.map_wires(op, wire_map=dict(zip(op.wires, new_wires)))`
-  instead.
-  [(#3186)](https://github.com/PennyLaneAI/pennylane/pull/3186)
-
-* Added a new `qml.tape.QuantumScript` class that contains all the non-queuing behavior of `QuantumTape`. Now, `QuantumTape` inherits from `QuantumScript` as well as `AnnotatedQueue`.
-  [(#3097)](https://github.com/PennyLaneAI/pennylane/pull/3097)
-
-<h3>Breaking changes</h3>
-
-* `QuantumTape._par_info` is now a list of dictionaries, instead of a dictionary whose keys are integers starting from zero.
-  [(#3185)](https://github.com/PennyLaneAI/pennylane/pull/3185)
-
-* `QueuingContext` is renamed `QueuingManager`.
-  [(#3061)](https://github.com/PennyLaneAI/pennylane/pull/3061)
-
-* `QueuingManager.safe_update_info` and `AnnotatedQueue.safe_update_info` are deprecated. Instead, `update_info` no longer raises errors
-   if the object isn't in the queue.
-
-* Deprecation patches for the return types enum's location and `qml.utils.expand` are removed.
-  [(#3092)](https://github.com/PennyLaneAI/pennylane/pull/3092)
-
-* Extended `qml.equal` function to MeasurementProcesses
-  [(#3189)](https://github.com/PennyLaneAI/pennylane/pull/3189)
-  
-* `_multi_dispatch` functionality has been moved inside the `get_interface` function. This function
-  can now be called with one or multiple tensors as arguments.
-  [(#3136)](https://github.com/PennyLaneAI/pennylane/pull/3136)
-
-  ```pycon
-  >>> torch_scalar = torch.tensor(1)
-  >>> torch_tensor = torch.Tensor([2, 3, 4])
-  >>> numpy_tensor = np.array([5, 6, 7])
-  >>> qml.math.get_interface(torch_scalar)
-  'torch'
-  >>> qml.math.get_interface(numpy_tensor)
-  'numpy'
-  ```
-
-  `_multi_dispatch` previously had only one argument which contained a list of the tensors to be
-  dispatched:
-
-  ```pycon
-  >>> qml.math._multi_dispatch([torch_scalar, torch_tensor, numpy_tensor])
-  'torch'
-  ```
-
-  To differentiate whether the user wants to get the interface of a single tensor or multiple
-  tensors, `get_interface` now accepts a different argument per tensor to be dispatched:
-
-  ```pycon
-  >>> qml.math.get_interface(*[torch_scalar, torch_tensor, numpy_tensor])
-  'torch'
-  >>> qml.math.get_interface(torch_scalar, torch_tensor, numpy_tensor)
-  'torch'
-  ```
-  
-* `qml.drawer.draw.draw_mpl` now accepts a `style` kwarg to select a style for plotting, rather than calling
-  `qml.drawer.use_style(style)` before plotting. Setting a style for `draw_mpl` does not change the global
-  configuration for matplotlib plotting. If no `style` is passed, the function defaults
-  to plotting with the `black_white` style.
-  [(#3247)](https://github.com/PennyLaneAI/pennylane/pull/3247)
-
-* `Operator.compute_terms` is removed. On a specific instance of an operator, `op.terms()` can be used
-  instead. There is no longer a static method for this.
-  [(#3215)](https://github.com/PennyLaneAI/pennylane/pull/3215)
-
-=======
 * A representation has been added to the `Molecule` class.
   [#3364](https://github.com/PennyLaneAI/pennylane/pull/3364)
 
 <h3>Breaking changes</h3>
 
->>>>>>> 08bbc420
 <h3>Deprecations</h3>
 
 <h3>Documentation</h3>
@@ -544,4 +62,4 @@
 Utkarsh Azad
 Soran Jahangiri
 Christina Lee
-Albert Mitjans Coma
+Albert Mitjans Coma