:orphan:

# Release 0.24.0-dev (development release)

<h3>New features since last release</h3>

* Operators have new attributes `ndim_params` and `batch_size`, and `QuantumTapes` have the new
  attribute `batch_size`.
  - `Operator.ndim_params` contains the expected number of dimensions per parameter of the operator,
  - `Operator.batch_size` contains the size of an additional parameter broadcasting axis, if present,
  - `QuantumTape.batch_size` contains the `batch_size` of its operations (see below).
  [(#2575)](https://github.com/PennyLaneAI/pennylane/pull/2575)

  When providing an operator with the `ndim_params` attribute, it will
  determine whether (and with which `batch_size`) its input parameter(s)
  is/are broadcasted.
  A `QuantumTape` can then infer from its operations whether it is batched.
  For this, all `Operators` in the tape must have the same `batch_size` or `batch_size=None`.
  That is, mixing broadcasted and unbroadcasted `Operators` is allowed, but mixing broadcasted
  `Operators` with differing `batch_size` is not, similar to NumPy broadcasting.

* Boolean mask indexing of the parameter-shift Hessian
  [(#2538)](https://github.com/PennyLaneAI/pennylane/pull/2538)

  The `argnum` keyword argument for `param_shift_hessian` 
  is now allowed to be a twodimensional Boolean `array_like`.
  Only the indicated entries of the Hessian will then be computed.
  A particularly useful example is the computation of the diagonal
  of the Hessian:

  ```python
  dev = qml.device("default.qubit", wires=1)
  with qml.tape.QuantumTape() as tape:
      qml.RX(0.2, wires=0)
      qml.RY(-0.9, wires=0)
      qml.RX(1.1, wires=0)
      qml.expval(qml.PauliZ(0))

  argnum = qml.math.eye(3, dtype=bool)
  ```
  ```pycon
  >>> tapes, fn = qml.gradients.param_shift_hessian(tape, argnum=argnum)
  >>> fn(qml.execute(tapes, dev, None))
  array([[[-0.09928388,  0.        ,  0.        ],
        [ 0.        , -0.27633945,  0.        ],
        [ 0.        ,  0.        , -0.09928388]]])
  ```

* Speed up measuring of commuting Pauli operators
  [(#2425)](https://github.com/PennyLaneAI/pennylane/pull/2425)

  The code that checks for qubit wise commuting (QWC) got a performance boost that is noticable
  when many commuting paulis of the same type are measured.

<h3>Improvements</h3>

* The qchem openfermion-dependent tests are localized and collected in `tests.qchem.of_tests`. The
  new module `test_structure` is created to collect the tests of the `qchem.structure` module in
  one place and remove their dependency to openfermion.
  [(#2593)](https://github.com/PennyLaneAI/pennylane/pull/2593)

* The developer-facing `pow` method has been added to `Operator` with concrete implementations
  for many classes.
  [(#2225)](https://github.com/PennyLaneAI/pennylane/pull/2225)

* Test classes are created in qchem test modules to group the integrals and matrices unittests.
  [(#2545)](https://github.com/PennyLaneAI/pennylane/pull/2545)

* Introduced an `operations_only` argument to the `tape.get_parameters` method.
  [(#2543)](https://github.com/PennyLaneAI/pennylane/pull/2543)

* The `gradients` module now uses faster subroutines and uniform
  formats of gradient rules.
  [(#2452)](https://github.com/XanaduAI/pennylane/pull/2452)

* Wires can be passed as the final argument to an `Operator`, instead of requiring
  the wires to be explicitly specified with keyword `wires`. This functionality already
  existed for `Observable`'s, but now extends to all `Operator`'s.
  [(#2432)](https://github.com/PennyLaneAI/pennylane/pull/2432)

  ```pycon
  >>> qml.S(0)
  S(wires=[0])
  >>> qml.CNOT((0,1))
  CNOT(wires=[0, 1])
  ```

* Instead of checking types, objects are processed in `QuantumTape`'s based on a new `_queue_category` property.
  This is a temporary fix that will disappear in the future.
  [(#2408)](https://github.com/PennyLaneAI/pennylane/pull/2408)

* The `qml.taper` function can now be used to consistently taper any additional observables such as dipole moment,
  particle number, and spin operators using the symmetries obtained from the Hamiltonian.
  [(#2510)](https://github.com/PennyLaneAI/pennylane/pull/2510)

* The `QNode` class now contains a new method `best_method_str` that returns the best differentiation
  method for a provided device and interface, in human-readable format.
  [(#2533)](https://github.com/PennyLaneAI/pennylane/pull/2533)

* Using `Operation.inv()` in a queuing environment no longer updates the queue's metadata, but merely updates
  the operation in place.
  [(#2596)](https://github.com/PennyLaneAI/pennylane/pull/2596)

* Sparse Hamiltonians representation has changed from COOrdinate (COO) to Compressed Sparse Row (CSR) format. The CSR representation is more performant for arithmetic operations and matrix vector products. This change decreases the `expval()` calculation time, for `qml.SparseHamiltonian`, specially for large workflows. Also, the CRS format consumes less memory for the `qml.SparseHamiltonian` storage.
[(#2561)](https://github.com/PennyLaneAI/pennylane/pull/2561)

<<<<<<< HEAD
* `BasisEmbedding` can accept an int as argument instead of a list of bits (optionally). Example: `qml.BasisEmbedding(4, wires = range(4))` is now equivalent to `qml.BasisEmbedding([0,1,0,0], wires = range(4))` (because 4=0b100). 
  [(#2601)](https://github.com/PennyLaneAI/pennylane/pull/2601)

=======
* A new method `safe_update_info` is added to `qml.QueuingContext`. This method is substituted
  for `qml.QueuingContext.update_info` in a variety of places.
  [(#2612)](https://github.com/PennyLaneAI/pennylane/pull/2612)

* `BasisEmbedding` can accept an int as argument instead of a list of bits (optionally). Example: `qml.BasisEmbedding(4, wires = range(4))` is now equivalent to `qml.BasisEmbedding([0,1,0,0], wires = range(4))` (because 4=0b100). 
  [(#2601)](https://github.com/PennyLaneAI/pennylane/pull/2601)

* Introduced a new `is_hermitian` property to determine if an operator can be used in a measurement process.
  [(#2629)](https://github.com/PennyLaneAI/pennylane/pull/2629)
>>>>>>> 17bbc8c0
<h3>Breaking changes</h3>

* The `qml.queuing.Queue` class is now removed.
  [(#2599)](https://github.com/PennyLaneAI/pennylane/pull/2599)

* The unused keyword argument `do_queue` for `Operation.adjoint` is now fully removed.
  [(#2583)](https://github.com/PennyLaneAI/pennylane/pull/2583)

* The module `qml.gradients.param_shift_hessian` has been renamed to
  `qml.gradients.parameter_shift_hessian` in order to distinguish it from the identically named
  function. Note that the `param_shift_hessian` function is unaffected by this change and can be
  invoked in the same manner as before via the `qml.gradients` module.
  [(#2528)](https://github.com/PennyLaneAI/pennylane/pull/2528)
* The properties `eigval` and `matrix` from the `Operator` class were replaced with the
  methods `eigval()` and `matrix(wire_order=None)`.
  [(#2498)](https://github.com/PennyLaneAI/pennylane/pull/2498)

* `Operator.decomposition()` is now an instance method, and no longer accepts parameters.
  [(#2498)](https://github.com/PennyLaneAI/pennylane/pull/2498)

* Adds tests, adds no-coverage directives, and removes inaccessible logic to improve code coverage.
  [(#2537)](https://github.com/PennyLaneAI/pennylane/pull/2537)

* The base classes `QubitDevice` and `DefaultQubit` now accept data-types for a statevector. This
  enables a derived class (device) in a plugin to choose correct data-types.
  [(#2448)](https://github.com/PennyLaneAI/pennylane/pull/2448)

  ```pycon
  >>> dev = qml.device("default.qubit", wires=4, r_dtype=np.float32, c_dtype=np.complex64)
  >>> dev.R_DTYPE
  <class 'numpy.float32'>
  >>> dev.C_DTYPE
  <class 'numpy.complex64'>
  ```

<h3>Bug fixes</h3>

* Fixed a bug to make `param_shift_hessian` work with QNodes in which gates marked
  as trainable do not have any impact on the QNode output.
  [(#2584)](https://github.com/PennyLaneAI/pennylane/pull/2584)

* `QNode`'s now can interpret variations on the interface name, like `"tensorflow"` or `"jax-jit"`, when requesting backpropagation. 
  [(#2591)](https://github.com/PennyLaneAI/pennylane/pull/2591)

* Fixed a bug for `diff_method="adjoint"` where incorrect gradients were
  computed for QNodes with parametrized observables (e.g., `qml.Hermitian`).
  [(#2543)](https://github.com/PennyLaneAI/pennylane/pull/2543)

* Fixed a bug where `QNGOptimizer` did not work with operators
  whose generator was a Hamiltonian.
  [(#2524)](https://github.com/PennyLaneAI/pennylane/pull/2524)

* Fixes a bug with the decomposition of `qml.CommutingEvolution`.
  [(#2542)](https://github.com/PennyLaneAI/pennylane/pull/2542)

* Fixed a bug enabling PennyLane to work with the latest version of Autoray.
  [(#2549)](https://github.com/PennyLaneAI/pennylane/pull/2549)

* Fixed a bug which caused different behaviour for `Hamiltonian @ Observable` and `Observable @ Hamiltonian`.
  [(#2570)](https://github.com/PennyLaneAI/pennylane/pull/2570)

* Fixes a bug in `DiagonalQubitUnitary._controlled` where an invalid operation was queued
  instead of the controlled version of the diagonal unitary.
  [(#2525)](https://github.com/PennyLaneAI/pennylane/pull/2525)

<h3>Deprecations</h3>

<h3>Documentation</h3>

* The centralized [Xanadu Sphinx Theme](https://github.com/XanaduAI/xanadu-sphinx-theme)
  is now used to style the Sphinx documentation.
  [(#2450)](https://github.com/PennyLaneAI/pennylane/pull/2450)

* Added a new section in the [Gradients and Training](https://pennylane.readthedocs.io/en/stable/introduction/interfaces.html)
  page that summarizes the supported device configurations and provides justification. Also
  added [code examples](https://pennylane.readthedocs.io/en/stable/introduction/unsupported.html)
  for some selected configurations.
  [(#2540)](https://github.com/PennyLaneAI/pennylane/pull/2540)

<h3>Contributors</h3>

This release contains contributions from (in alphabetical order):

Amintor Dusko, Chae-Yeun Park, Christian Gogolin, Christina Lee, David Wierichs, Edward Jiang, Guillermo Alonso-Linaje,
Jay Soni, Juan Miguel Arrazola, Maria Schuld, Mikhail Andrenkov, Soran Jahangiri, Utkarsh Azad
<|MERGE_RESOLUTION|>--- conflicted
+++ resolved
@@ -104,11 +104,6 @@
 * Sparse Hamiltonians representation has changed from COOrdinate (COO) to Compressed Sparse Row (CSR) format. The CSR representation is more performant for arithmetic operations and matrix vector products. This change decreases the `expval()` calculation time, for `qml.SparseHamiltonian`, specially for large workflows. Also, the CRS format consumes less memory for the `qml.SparseHamiltonian` storage.
 [(#2561)](https://github.com/PennyLaneAI/pennylane/pull/2561)
 
-<<<<<<< HEAD
-* `BasisEmbedding` can accept an int as argument instead of a list of bits (optionally). Example: `qml.BasisEmbedding(4, wires = range(4))` is now equivalent to `qml.BasisEmbedding([0,1,0,0], wires = range(4))` (because 4=0b100). 
-  [(#2601)](https://github.com/PennyLaneAI/pennylane/pull/2601)
-
-=======
 * A new method `safe_update_info` is added to `qml.QueuingContext`. This method is substituted
   for `qml.QueuingContext.update_info` in a variety of places.
   [(#2612)](https://github.com/PennyLaneAI/pennylane/pull/2612)
@@ -118,7 +113,6 @@
 
 * Introduced a new `is_hermitian` property to determine if an operator can be used in a measurement process.
   [(#2629)](https://github.com/PennyLaneAI/pennylane/pull/2629)
->>>>>>> 17bbc8c0
 <h3>Breaking changes</h3>
 
 * The `qml.queuing.Queue` class is now removed.
