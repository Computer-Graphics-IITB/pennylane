--- conflicted
+++ resolved
@@ -8,164 +8,9 @@
 
 <h3>Breaking changes</h3>
 
-<<<<<<< HEAD
-* Certain features deprecated in `v0.19.0` have been removed:
 
-  - The `qml.template` decorator;
-  - The `default.tensor` and `default.tensor.tf` experimental devices;
-  - The `qml.fourier.spectrum` function;
-  - The `diag_approx` keyword argument of `qml.metric_tensor` and `qml.QNGOptimizer`.
-  [(#1981)](https://github.com/PennyLaneAI/pennylane/pull/1981)
-
-* The default behaviour of the `qml.metric_tensor` transform has been modified:
-  By default, the full metric tensor is computed, leading to higher cost than the previous
-  default of computing the block diagonal only. At the same time, the Hadamard tests for
-  the full metric tensor require an additional wire on the device, so that 
-
-  ```pycon
-  >>> qml.metric_tensor(some_qnode)(weights)
-  ```
-
-  will revert back to the block diagonal restriction and raise a warning if the
-  used device does not have an additional wire.
-  [(#1725)](https://github.com/PennyLaneAI/pennylane/pull/1725)
-
-* The `circuit_drawer` module has been renamed `drawer`.
-  [(#1949)](https://github.com/PennyLaneAI/pennylane/pull/1949)
-
-* The `par_domain` attribute in the operator class has been removed.
-  [(#1907)](https://github.com/PennyLaneAI/pennylane/pull/1907)
-
-- The `mutable` keyword argument has been removed from the QNode.
-  [(#1807)](https://github.com/PennyLaneAI/pennylane/pull/1807)
-
-- The reversible QNode differentiation method has been removed.
-  [(#1807)](https://github.com/PennyLaneAI/pennylane/pull/1807)
-
-* `QuantumTape.trainable_params` now is a list instead of a set. This
-  means that `tape.trainable_params` will return a list unlike before,
-  but setting the `trainable_params` with a set works exactly as before.
-  [(#1904)](https://github.com/PennyLaneAI/pennylane/pull/1904)
-
-* The `num_params` attribute in the operator class is now dynamic. This makes it easier
-  to define operator subclasses with a flexible number of parameters.
-  [(#1898)](https://github.com/PennyLaneAI/pennylane/pull/1898)
-
-* The static method `decomposition()`, formerly in the `Operation` class, has
-  been moved to the base `Operator` class.
-  [(#1873)](https://github.com/PennyLaneAI/pennylane/pull/1873)
-
-* `DiagonalOperation` is not a separate subclass any more.
-  [(#1889)](https://github.com/PennyLaneAI/pennylane/pull/1889)
-
-  Instead, devices can check for the diagonal
-  property using attributes:
-
-  ``` python
-  from pennylane.ops.qubit.attributes import diagonal_in_z_basis
-
-  if op in diagonal_in_z_basis:
-      # do something
-  ```
-
-<h3>Deprecations</h3>
-
-* The init module, which contains functions to generate random parameters for 
-  templates, has been removed. Instead, the templates provide a `shape()` method.
-  [(#1963)](https://github.com/PennyLaneAI/pennylane/pull/1963)
-
-<h3>Bug fixes</h3>
-
-* Device test suite doesn't use empty circuits so that it can also
-  test the IonQ plugin, and it checks if operations are supported in
-  more places.
-  [(#1979)](https://github.com/PennyLaneAI/pennylane/pull/1979)
-
-* Fixes a bug where the metric tensor was computed incorrectly when using
-  gates with `gate.inverse=True`.
-  [(#1987)](https://github.com/PennyLaneAI/pennylane/pull/1987)
-
-* Corrects the documentation of `qml.transforms.classical_jacobian`
-  for the Autograd interface (and improves test coverage).
-  [(#1978)](https://github.com/PennyLaneAI/pennylane/pull/1978)
-
-* Fixes a bug where differentiating a QNode with `qml.state` using the JAX
-  interface raised an error.
-  [(#1906)](https://github.com/PennyLaneAI/pennylane/pull/1906)
-
-* Fixes a bug where the `ApproxTimeEvolution` template was not correctly
-  computing the operation wires from the input Hamiltonian. This did not
-  affect computation with the `ApproxTimeEvolution` template, but did
-  cause circuit drawing to fail.
-  [(#1952)](https://github.com/PennyLaneAI/pennylane/pull/1952)
-
-* Fixes a bug where the classical preprocessing Jacobian
-  computed by `qml.transforms.classical_jacobian` with JAX
-  returned a reduced submatrix of the Jacobian.
-  [(#1935)](https://github.com/PennyLaneAI/pennylane/pull/1935)
-
-* Fixes a bug where the operations are not accessed in the correct order
-  in `qml.fourier.qnode_spectrum`, leading to wrong outputs.
-  [(#1935)](https://github.com/PennyLaneAI/pennylane/pull/1935)
-
-* Fixes several Pylint errors.
-  [(#1951)](https://github.com/PennyLaneAI/pennylane/pull/1951)
-
-* Fixes a bug where the device test suite wasn't testing certain operations.
-  [(#1943)](https://github.com/PennyLaneAI/pennylane/pull/1943)
-
-* Fixes a bug where batch transforms would mutate a QNodes execution options.
-  [(#1934)](https://github.com/PennyLaneAI/pennylane/pull/1934)
-
-* `qml.draw` now supports arbitrary templates with matrix parameters.
-  [(#1917)](https://github.com/PennyLaneAI/pennylane/pull/1917)
-
-* `QuantumTape.trainable_params` now is a list instead of a set, making
-  it more stable in very rare edge cases.
-  [(#1904)](https://github.com/PennyLaneAI/pennylane/pull/1904)
-
-* `ExpvalCost` now returns corrects results shape when `optimize=True` with
-  shots batch.
-  [(#1897)](https://github.com/PennyLaneAI/pennylane/pull/1897)
-
-* `qml.circuit_drawer.MPLDrawer` was slightly modified to work with
-  matplotlib version 3.5.
-  [(#1899)](https://github.com/PennyLaneAI/pennylane/pull/1899)
-
-* `qml.CSWAP` and `qml.CRot` now define `control_wires`, and `qml.SWAP`
-  returns the default empty wires object.
-  [(#1830)](https://github.com/PennyLaneAI/pennylane/pull/1830)
-
-* The `requires_grad` attribute of `qml.numpy.tensor` objects is now
-  preserved when pickling/unpickling the object.
-  [(#1856)](https://github.com/PennyLaneAI/pennylane/pull/1856)
-
-* Device tests no longer throw warnings about the `requires_grad`
-  attribute of variational parameters.
-  [(#1913)](https://github.com/PennyLaneAI/pennylane/pull/1913)
-
-* `AdamOptimizer` and `AdagradOptimizer` had small fixes to their
-  optimization step updates.
-  [(#1929)](https://github.com/PennyLaneAI/pennylane/pull/1929)
-
-* `AmplitudeEmbedding` template no longer produces a `ComplexWarning`
-  when the `features` parameter is batched and provided as a 2D array.
-  [(#1990)](https://github.com/PennyLaneAI/pennylane/pull/1990)
-
-* `qml.circuit_drawer.CircuitDrawer` no longer produces an error
-  when attempting to draw tapes inside of circuits (e.g. from
-  decomposition of an operation or manual placement).
-  [(#1994)](https://github.com/PennyLaneAI/pennylane/pull/1994)
-
-* Fixes a bug where using SciPy sparse matrices with the new QNode
-  could lead to a warning being raised about prioritizing the TensorFlow
-  and PyTorch interfaces.
-  [(#2001)](https://github.com/PennyLaneAI/pennylane/pull/2001)
-
-=======
->>>>>>> e4dc1d2e
 <h3>Documentation</h3>
 
 <h3>Contributors</h3>
 
-This release contains contributions from (in alphabetical order):+This release contains contributions from (in alphabetical order):
