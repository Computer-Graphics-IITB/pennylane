:orphan:

# Release 0.24.0-dev (development release)

<h3>New features since last release</h3>

* Support adding `Observable` objects to the integer `0`.
  [(#2603)](https://github.com/PennyLaneAI/pennylane/pull/2603)

  This allows us to directly sum a list of observables as follows:
  ```
  H = sum([qml.PauliX(i) for i in range(10)])
  ```

* Parameter broadcasting within operations and tapes was introduced.
  [(#2575)](https://github.com/PennyLaneAI/pennylane/pull/2575)
  [(#2590)](https://github.com/PennyLaneAI/pennylane/pull/2590)
  [(#2609)](https://github.com/PennyLaneAI/pennylane/pull/2609)

  Parameter broadcasting refers to passing parameters with a (single) leading additional
  dimension (compared to the expected parameter shape) to `Operator`'s.
  Introducing this concept involves multiple changes:

  1. New class attributes
    - `Operator.ndim_params` can be specified by developers to provide the expected number of dimensions for each parameter
      of an operator.
    - `Operator.batch_size` returns the size of an additional parameter-broadcasting axis,
      if present.
    - `QuantumTape.batch_size` returns the `batch_size` of its operations (see logic below).
    - `Device.capabilities()["supports_broadcasting"]` is a Boolean flag indicating whether a
      device natively is able to apply broadcasted operators.
  2. New functionalities
    - `Operator`s use their new `ndim_params` attribute to set their new attribute `batch_size`
      at instantiation. `batch_size=None` corresponds to unbroadcasted operators.
    - `QuantumTape`s automatically determine their new `batch_size` attribute from the
      `batch_size`s of their operations. For this, all `Operators` in the tape must have the same
      `batch_size` or `batch_size=None`. That is, mixing broadcasted and unbroadcasted `Operators`
      is allowed, but mixing broadcasted `Operators` with differing `batch_size` is not,
      similar to NumPy broadcasting.
    - A new tape `batch_transform` called `broadcast_expand` was added. It transforms a single
      tape with `batch_size!=None` (broadcasted) into multiple tapes with `batch_size=None`
      (unbroadcasted) each.
    - `Device`s natively can handle broadcasted `QuantumTape`s by using `broadcast_expand` if
      the new flag `capabilities()["supports_broadcasting"]` is set to `False` (the default).
  3. Feature support
    - Many parametrized operations now have the attribute `ndim_params` and
      allow arguments with a broadcasting dimension in their numerical representations.
      This includes all gates in `ops/qubit/parametric_ops` and `ops/qubit/matrix_ops`.
      The broadcasted dimension is the first dimension in representations.
      Note that the broadcasted parameter has to be passed as an `tensor` but not as a python
      `list` or `tuple` for most operations.

  **Example**

  Instantiating a rotation gate with a one-dimensional array leads to a broadcasted `Operation`:

  ```pycon
  >>> op = qml.RX(np.array([0.1, 0.2, 0.3], requires_grad=True), 0)
  >>> op.batch_size
  3
  ```

  It's matrix correspondingly is augmented by a leading dimension of size `batch_size`:

  ```pycon
  >>> np.round(op.matrix(), 4)
  tensor([[[0.9988+0.j    , 0.    -0.05j  ],
         [0.    -0.05j  , 0.9988+0.j    ]],
        [[0.995 +0.j    , 0.    -0.0998j],
         [0.    -0.0998j, 0.995 +0.j    ]],
        [[0.9888+0.j    , 0.    -0.1494j],
         [0.    -0.1494j, 0.9888+0.j    ]]], requires_grad=True)
  >>> op.matrix().shape
  (3, 2, 2)
  ```

  A tape with such an operation will detect the `batch_size` and inherit it:

  ```pycon
  >>> with qml.tape.QuantumTape() as tape:
  >>>     qml.apply(op)
  >>> tape.batch_size
  3
  ```

  A tape may contain broadcasted and unbroadcasted `Operation`s

  ```pycon
  >>> with qml.tape.QuantumTape() as tape:
  >>>     qml.apply(op)
  >>>     qml.RY(1.9, 0)
  >>> tape.batch_size
  3
  ```
  
  but not `Operation`s with differing (non-`None`) `batch_size`s:

  ```pycon
  >>> with qml.tape.QuantumTape() as tape:
  >>>     qml.apply(op)
  >>>     qml.RY(np.array([1.9, 2.4]), 0)
  ValueError: The batch sizes of the tape operations do not match, they include 3 and 2.
  ```

  When creating a valid broadcasted tape, we can expand it into unbroadcasted tapes with
  the new `broadcast_expand` transform, and execute the three tapes independently.

  ```pycon
  >>> with qml.tape.QuantumTape() as tape:
  >>>     qml.apply(op)
  >>>     qml.RY(1.9, 0)
  >>>     qml.apply(op)
  >>>     qml.expval(qml.PauliZ(0))
  >>> tapes, fn = qml.transforms.broadcast_expand(tape)
  >>> len(tapes)
  3
  >>> dev = qml.device("default.qubit", wires=1)
  >>> fn(qml.execute(tapes, dev, None))
  array([-0.33003414, -0.34999899, -0.38238817])
  ```

  However, devices will handle this automatically under the hood:

  ```pycon
  >>> qml.execute([tape], dev, None)[0]
  array([-0.33003414, -0.34999899, -0.38238817])
  ```

* Boolean mask indexing of the parameter-shift Hessian
  [(#2538)](https://github.com/PennyLaneAI/pennylane/pull/2538)

  The `argnum` keyword argument for `param_shift_hessian`
  is now allowed to be a twodimensional Boolean `array_like`.
  Only the indicated entries of the Hessian will then be computed.
  A particularly useful example is the computation of the diagonal
  of the Hessian:

  ```python
  dev = qml.device("default.qubit", wires=1)
  with qml.tape.QuantumTape() as tape:
      qml.RX(0.2, wires=0)
      qml.RY(-0.9, wires=0)
      qml.RX(1.1, wires=0)
      qml.expval(qml.PauliZ(0))

  argnum = qml.math.eye(3, dtype=bool)
  ```
  ```pycon
  >>> tapes, fn = qml.gradients.param_shift_hessian(tape, argnum=argnum)
  >>> fn(qml.execute(tapes, dev, None))
  array([[[-0.09928388,  0.        ,  0.        ],
        [ 0.        , -0.27633945,  0.        ],
        [ 0.        ,  0.        , -0.09928388]]])
  ```

* Speed up measuring of commuting Pauli operators
  [(#2425)](https://github.com/PennyLaneAI/pennylane/pull/2425)

  The code that checks for qubit wise commuting (QWC) got a performance boost that is noticable
  when many commuting paulis of the same type are measured.

* Added new transform `qml.batch_partial` which behaves similarly to `functools.partial` but supports batching in the unevaluated parameters.
  [(#2585)](https://github.com/PennyLaneAI/pennylane/pull/2585)

  This is useful for executing a circuit with a batch dimension in some of its parameters:

  ```python
  dev = qml.device("default.qubit", wires=1)

  @qml.qnode(dev)
  def circuit(x, y):
     qml.RX(x, wires=0)
     qml.RY(y, wires=0)
     return qml.expval(qml.PauliZ(wires=0))
  ```
  ```pycon
  >>> batched_partial_circuit = qml.batch_partial(circuit, x=np.array(np.pi / 2))
  >>> y = np.array([0.2, 0.3, 0.4])
  >>> batched_partial_circuit(y=y)
  tensor([0.69301172, 0.67552491, 0.65128847], requires_grad=True)
  ```

**Operator Arithmetic:**

* The adjoint transform `adjoint` can now accept either a single instantiated operator or
  a quantum function. It returns an entity of the same type/ call signature as what it was given:
  [(#2222)](https://github.com/PennyLaneAI/pennylane/pull/2222)

  ```pycon
  >>> qml.adjoint(qml.PauliX(0))
  Adjoint(PauliX)(wires=[0])
  >>> qml.adjoint(lambda x: qml.RX(x, wires=0))(1.23)
  Adjoint(RX)(1.23, wires=[0])
  ```

  The adjoint now wraps operators in a symbolic operator class `qml.ops.op_math.Adjoint`. This class
  should not be constructed directly; the `adjoint` constructor should always be used instead.  The
  class behaves just like any other Operator:

  ```pycon
  >>> op = qml.adjoint(qml.S(0))
  >>> qml.matrix(op)
  array([[1.-0.j, 0.-0.j],
        [0.-0.j, 0.-1.j]])
  >>> qml.eigvals(op)
  array([1.-0.j, 0.-1.j])
  ```

* A new symbolic operator class `qml.ops.op_math.Pow` represents an operator raised to a power.
  [(#2621)](https://github.com/PennyLaneAI/pennylane/pull/2621)

  ```pycon
  >>> op = qml.ops.op_math.Pow(qml.PauliX(0), 0.5)
  >>> op.decomposition()
  [SX(wires=[0])]
  >>> qml.matrix(op)
  array([[0.5+0.5j, 0.5-0.5j],
       [0.5-0.5j, 0.5+0.5j]])
  ```

* The unused keyword argument `do_queue` for `Operation.adjoint` is now fully removed.
  [(#2583)](https://github.com/PennyLaneAI/pennylane/pull/2583)

* Several non-decomposable `Adjoint` ops are added to the device test suite.
  [(#2658)](https://github.com/PennyLaneAI/pennylane/pull/2658)

* The developer-facing `pow` method has been added to `Operator` with concrete implementations
  for many classes.
  [(#2225)](https://github.com/PennyLaneAI/pennylane/pull/2225)

<h3>Improvements</h3>

* IPython displays the `str` representation of a `Hamiltonian`, rather than the `repr`. This displays
  more information about the object.
  [(#2648)](https://github.com/PennyLaneAI/pennylane/pull/2648)

* The qchem openfermion-dependent tests are localized and collected in `tests.qchem.of_tests`. The
  new module `test_structure` is created to collect the tests of the `qchem.structure` module in
  one place and remove their dependency to openfermion.
  [(#2593)](https://github.com/PennyLaneAI/pennylane/pull/2593)

* Test classes are created in qchem test modules to group the integrals and matrices unittests.
  [(#2545)](https://github.com/PennyLaneAI/pennylane/pull/2545)

* Introduced an `operations_only` argument to the `tape.get_parameters` method.
  [(#2543)](https://github.com/PennyLaneAI/pennylane/pull/2543)

* The `gradients` module now uses faster subroutines and uniform
  formats of gradient rules.
  [(#2452)](https://github.com/XanaduAI/pennylane/pull/2452)

* Wires can be passed as the final argument to an `Operator`, instead of requiring
  the wires to be explicitly specified with keyword `wires`. This functionality already
  existed for `Observable`'s, but now extends to all `Operator`'s.
  [(#2432)](https://github.com/PennyLaneAI/pennylane/pull/2432)

  ```pycon
  >>> qml.S(0)
  S(wires=[0])
  >>> qml.CNOT((0,1))
  CNOT(wires=[0, 1])
  ```

* Instead of checking types, objects are processed in `QuantumTape`'s based on a new `_queue_category` property.
  This is a temporary fix that will disappear in the future.
  [(#2408)](https://github.com/PennyLaneAI/pennylane/pull/2408)

* The `qml.taper` function can now be used to consistently taper any additional observables such as dipole moment,
  particle number, and spin operators using the symmetries obtained from the Hamiltonian.
  [(#2510)](https://github.com/PennyLaneAI/pennylane/pull/2510)

* The `QNode` class now contains a new method `best_method_str` that returns the best differentiation
  method for a provided device and interface, in human-readable format.
  [(#2533)](https://github.com/PennyLaneAI/pennylane/pull/2533)

* Using `Operation.inv()` in a queuing environment no longer updates the queue's metadata, but merely updates
  the operation in place.
  [(#2596)](https://github.com/PennyLaneAI/pennylane/pull/2596)

* Sparse Hamiltonians representation has changed from COOrdinate (COO) to Compressed Sparse Row (CSR) format. The CSR representation is more performant for arithmetic operations and matrix vector products. This change decreases the `expval()` calculation time, for `qml.SparseHamiltonian`, specially for large workflows. Also, the CRS format consumes less memory for the `qml.SparseHamiltonian` storage.
[(#2561)](https://github.com/PennyLaneAI/pennylane/pull/2561)

* A new method `safe_update_info` is added to `qml.QueuingContext`. This method is substituted
  for `qml.QueuingContext.update_info` in a variety of places.
  [(#2612)](https://github.com/PennyLaneAI/pennylane/pull/2612)

* `BasisEmbedding` can accept an int as argument instead of a list of bits (optionally).
  [(#2601)](https://github.com/PennyLaneAI/pennylane/pull/2601)
  
  Example:

  `qml.BasisEmbedding(4, wires = range(4))` is now equivalent to
  `qml.BasisEmbedding([0,1,0,0], wires = range(4))` (because `4=0b100`). 

* Introduced a new `is_hermitian` property to determine if an operator can be used in a measurement process.
  [(#2629)](https://github.com/PennyLaneAI/pennylane/pull/2629)

* Added separate requirements_dev.txt for separation of concerns for code development and just using PennyLane.
  [(#2635)](https://github.com/PennyLaneAI/pennylane/pull/2635)

* Add `IsingXY` gate.
  [(#2649)](https://github.com/PennyLaneAI/pennylane/pull/2649)

<h3>Breaking changes</h3>

* The `qml.queuing.Queue` class is now removed.
  [(#2599)](https://github.com/PennyLaneAI/pennylane/pull/2599)

* The module `qml.gradients.param_shift_hessian` has been renamed to
  `qml.gradients.parameter_shift_hessian` in order to distinguish it from the identically named
  function. Note that the `param_shift_hessian` function is unaffected by this change and can be
  invoked in the same manner as before via the `qml.gradients` module.
  [(#2528)](https://github.com/PennyLaneAI/pennylane/pull/2528)
* The properties `eigval` and `matrix` from the `Operator` class were replaced with the
  methods `eigval()` and `matrix(wire_order=None)`.
  [(#2498)](https://github.com/PennyLaneAI/pennylane/pull/2498)

* `Operator.decomposition()` is now an instance method, and no longer accepts parameters.
  [(#2498)](https://github.com/PennyLaneAI/pennylane/pull/2498)

* Adds tests, adds no-coverage directives, and removes inaccessible logic to improve code coverage.
  [(#2537)](https://github.com/PennyLaneAI/pennylane/pull/2537)

* The base classes `QubitDevice` and `DefaultQubit` now accept data-types for a statevector. This
  enables a derived class (device) in a plugin to choose correct data-types.
  [(#2448)](https://github.com/PennyLaneAI/pennylane/pull/2448)

  ```pycon
  >>> dev = qml.device("default.qubit", wires=4, r_dtype=np.float32, c_dtype=np.complex64)
  >>> dev.R_DTYPE
  <class 'numpy.float32'>
  >>> dev.C_DTYPE
  <class 'numpy.complex64'>
  ```

<h3>Bug fixes</h3>

* Fixed a bug where returning `qml.density_matrix` using the PyTorch interface would return a density matrix with wrong shape.
  [(#2643)](https://github.com/PennyLaneAI/pennylane/pull/2643)

* Fixed a bug to make `param_shift_hessian` work with QNodes in which gates marked
  as trainable do not have any impact on the QNode output.
  [(#2584)](https://github.com/PennyLaneAI/pennylane/pull/2584)

* `QNode`'s now can interpret variations on the interface name, like `"tensorflow"` 
  or `"jax-jit"`, when requesting backpropagation. 
  [(#2591)](https://github.com/PennyLaneAI/pennylane/pull/2591)

* Fixed a bug for `diff_method="adjoint"` where incorrect gradients were
  computed for QNodes with parametrized observables (e.g., `qml.Hermitian`).
  [(#2543)](https://github.com/PennyLaneAI/pennylane/pull/2543)

* Fixed a bug where `QNGOptimizer` did not work with operators
  whose generator was a Hamiltonian.
  [(#2524)](https://github.com/PennyLaneAI/pennylane/pull/2524)

* Fixes a bug with the decomposition of `qml.CommutingEvolution`.
  [(#2542)](https://github.com/PennyLaneAI/pennylane/pull/2542)

* Fixed a bug enabling PennyLane to work with the latest version of Autoray.
  [(#2549)](https://github.com/PennyLaneAI/pennylane/pull/2549)

* Fixed a bug which caused different behaviour for `Hamiltonian @ Observable` and `Observable @ Hamiltonian`.
  [(#2570)](https://github.com/PennyLaneAI/pennylane/pull/2570)

* Fixes a bug in `DiagonalQubitUnitary._controlled` where an invalid operation was queued
  instead of the controlled version of the diagonal unitary.
  [(#2525)](https://github.com/PennyLaneAI/pennylane/pull/2525)

* Updated the gradients fix [(#2485)](https://github.com/PennyLaneAI/pennylane/pull/2485) to only apply to the `strawberryfields.gbs` device, since
  the original logic was breaking some devices. [(#2595)](https://github.com/PennyLaneAI/pennylane/pull/2595)

<h3>Deprecations</h3>

<h3>Documentation</h3>

* The centralized [Xanadu Sphinx Theme](https://github.com/XanaduAI/xanadu-sphinx-theme)
  is now used to style the Sphinx documentation.
  [(#2450)](https://github.com/PennyLaneAI/pennylane/pull/2450)

* Added reference to `qml.utils.sparse_hamiltonian` in `qml.SparseHamiltonian` to clarify
  how to construct sparse Hamiltonians in PennyLane.
  [(2572)](https://github.com/PennyLaneAI/pennylane/pull/2572)

* Added a new section in the [Gradients and Training](https://pennylane.readthedocs.io/en/stable/introduction/interfaces.html)
  page that summarizes the supported device configurations and provides justification. Also
  added [code examples](https://pennylane.readthedocs.io/en/stable/introduction/unsupported.html)
  for some selected configurations.
  [(#2540)](https://github.com/PennyLaneAI/pennylane/pull/2540)

<h3>Contributors</h3>

This release contains contributions from (in alphabetical order):

<<<<<<< HEAD
Amintor Dusko, Ankit Khandelwal, Chae-Yeun Park, Christian Gogolin, Christina Lee, David Wierichs, Edward Jiang, Guillermo Alonso-Linaje,
Jay Soni, Juan Miguel Arrazola, Maria Schuld, Mikhail Andrenkov, Romain Moyard, Qi Hu, Samuel Banning, Soran Jahangiri, 
=======
Amintor Dusko, Chae-Yeun Park, Christian Gogolin, Christina Lee, David Wierichs, Edward Jiang, Guillermo Alonso-Linaje,
Jay Soni, Juan Miguel Arrazola, Korbinian, Kottmann, Maria Schuld, Mikhail Andrenkov, Romain Moyard, Qi Hu, Samuel Banning, Soran Jahangiri, 
>>>>>>> 1ea40e7e
Utkarsh Azad, WingCode<|MERGE_RESOLUTION|>--- conflicted
+++ resolved
@@ -392,11 +392,6 @@
 
 This release contains contributions from (in alphabetical order):
 
-<<<<<<< HEAD
 Amintor Dusko, Ankit Khandelwal, Chae-Yeun Park, Christian Gogolin, Christina Lee, David Wierichs, Edward Jiang, Guillermo Alonso-Linaje,
-Jay Soni, Juan Miguel Arrazola, Maria Schuld, Mikhail Andrenkov, Romain Moyard, Qi Hu, Samuel Banning, Soran Jahangiri, 
-=======
-Amintor Dusko, Chae-Yeun Park, Christian Gogolin, Christina Lee, David Wierichs, Edward Jiang, Guillermo Alonso-Linaje,
 Jay Soni, Juan Miguel Arrazola, Korbinian, Kottmann, Maria Schuld, Mikhail Andrenkov, Romain Moyard, Qi Hu, Samuel Banning, Soran Jahangiri, 
->>>>>>> 1ea40e7e
 Utkarsh Azad, WingCode