:orphan:

# Release 0.27.0-dev (development release)

<h3>New features since last release</h3>

* The `qml.qchem.basis_rotation` function is added to the `qchem` module. This function returns
  grouped coefficients, grouped observables and basis rotation transformation matrices needed to
  construct a qubit Hamiltonian in the rotated basis of molecular orbitals. In this basis, the
  one-electron integral matrix and the symmetric matrices obtained from factorizing the two-electron
  integrals tensor are diagonal.
  ([#3011](https://github.com/PennyLaneAI/pennylane/pull/3011))

* Added the `qml.GellMann` qutrit observable, which is the ternary generalization of the Pauli observables. Users must include an index as a
keyword argument when using `GellMann`, which determines which of the 8 Gell-Mann matrices is used as the observable.
  ([#3035](https://github.com/PennyLaneAI/pennylane/pull/3035))

* `qml.qchem.taper_operation` tapers any gate operation according to the `Z2`
  symmetries of the Hamiltonian.
  [(#3002)](https://github.com/PennyLaneAI/pennylane/pull/3002)

  ```pycon
    >>> symbols = ['He', 'H']
    >>> geometry =  np.array([[0.0, 0.0, 0.0], [0.0, 0.0, 1.4589]])
    >>> mol = qchem.Molecule(symbols, geometry, charge=1)
    >>> H, n_qubits = qchem.molecular_hamiltonian(symbols, geometry)
    >>> generators = qchem.symmetry_generators(H)
    >>> paulixops = qchem.paulix_ops(generators, n_qubits)
    >>> paulix_sector = qchem.optimal_sector(H, generators, mol.n_electrons)
    >>> qchem.taper_operation(qml.SingleExcitation(3.14159, wires=[0, 2]),
                                generators, paulixops, paulix_sector, wire_order=H.wires)
    [PauliRot(-3.14159+0.j, 'RY', wires=[0])]
    ```

  When used within a QNode, this method applies the tapered operation directly:

  ```pycon
    >>> dev = qml.device('default.qubit', wires=[0, 1])
    >>> @qml.qnode(dev)
    ... def circuit(params):
    ...     qchem.taper_operation(qml.DoubleExcitation(params[0], wires=[0, 1, 2, 3]),
    ...                             generators, paulixops, paulix_sector, H.wires)
    ...     return qml.expval(qml.PauliZ(0)@qml.PauliZ(1))
    >>> drawer = qml.draw(circuit, show_all_wires=True)
    >>> print(drawer(params=[3.14159]))
        0: ─╭RXY(1.570796+0.00j)─╭RYX(1.570796+0.00j)─┤ ╭<Z@Z>
        1: ─╰RXY(1.570796+0.00j)─╰RYX(1.570796+0.00j)─┤ ╰<Z@Z>
  ```

<h3>Improvements</h3>

<<<<<<< HEAD
* Support `qml.equal` for operator arithmetic classes such as `Prod` and `Sum`.
  [(#3037)](https://github.com/PennyLaneAI/pennylane/pull/3037)
=======
* Added the `Operator` attributes `has_decomposition` and `has_adjoint` that indicate
  whether a corresponding `decomposition` or `adjoint` method is available.
  [(#2986)](https://github.com/PennyLaneAI/pennylane/pull/2986)

* Structural improvements are made to `QueuingManager`, formerly `QueuingContext`, and `AnnotatedQueue`.
  [(#2794)](https://github.com/PennyLaneAI/pennylane/pull/2794)
  [(#3061)](https://github.com/PennyLaneAI/pennylane/pull/3061)

  * `QueuingContext` is renamed to `QueuingManager`.
  * `QueuingManager` should now be the global communication point for putting queuable objects into the active queue.
  * `QueuingManager` is no longer an abstract base class.
  * `AnnotatedQueue` and its children no longer inherit from `QueuingManager`.
  * `QueuingManager` is no longer a context manager.
  * Recording queues should start and stop recording via the `QueuingManager.add_active_queue` and
     `QueueingContext.remove_active_queue` class methods instead of directly manipulating the `_active_contexts` property.
  * `AnnotatedQueue` and its children no longer provide global information about actively recording queues. This information
      is now only available through `QueuingManager`.
  * `AnnotatedQueue` and its children no longer have the private `_append`, `_remove`, `_update_info`, `_safe_update_info`,
      and `_get_info` methods. The public analogues should be used instead.
  * `QueuingManager.safe_update_info` and `AnnotatedQueue.safe_update_info` are deprecated.  Their functionality is moved to
      `update_info`.

* Added `unitary_check` keyword argument to the constructor of the `QubitUnitary` class which
  indicates whether the user wants to check for unitarity of the input matrix or not. Its default
  value is `false`.
  [(#3063)](https://github.com/PennyLaneAI/pennylane/pull/3063)

* Modified the representation of `WireCut` by using `qml.draw_mpl`.
  [(#3067)](https://github.com/PennyLaneAI/pennylane/pull/3067)

* Improved the performance of the `qml.math.expand_matrix` function for dense matrices.
  [(#3064)](https://github.com/PennyLaneAI/pennylane/pull/3064)

* Improve `qml.math.expand_matrix` method for sparse matrices.
  [(#3060)](https://github.com/PennyLaneAI/pennylane/pull/3060)

* Add details to the output of `Exp.label()`.
  [(#3126)](https://github.com/PennyLaneAI/pennylane/pull/3126)
>>>>>>> 1f502ecf

<h3>Breaking changes</h3>

* `QueuingContext` is renamed `QueuingManager`.
  [(#3061)](https://github.com/PennyLaneAI/pennylane/pull/3061)

* `QueuingManager.safe_update_info` and `AnnotatedQueue.safe_update_info` are deprecated. Instead, `update_info` no longer raises errors
   if the object isn't in the queue.

* Deprecation patches for the return types enum's location and `qml.utils.expand` are removed.
  [(#3092)](https://github.com/PennyLaneAI/pennylane/pull/3092)

* `_multi_dispatch` functionality has been moved inside the `get_interface` function. This function
  can now be called with one or multiple tensors as arguments.
  [(#3136)](https://github.com/PennyLaneAI/pennylane/pull/3136)

  ```pycon
  >>> torch_scalar = torch.tensor(1)
  >>> torch_tensor = torch.Tensor([2, 3, 4])
  >>> numpy_tensor = np.array([5, 6, 7])
  >>> qml.math.get_interface(torch_scalar)
  'torch'
  >>> qml.math.get_interface(numpy_tensor)
  'numpy'
  ```

  `_multi_dispatch` previously had only one argument which contained a list of the tensors to be
  dispatched:

  ```pycon
  >>> qml.math._multi_dispatch([torch_scalar, torch_tensor, numpy_tensor])
  'torch'
  ```

  To differentiate whether the user wants to get the interface of a single tensor or multiple
  tensors, `get_interface` now accepts a different argument per tensor to be dispatched:

  ```pycon
  >>> qml.math.get_interface(*[torch_scalar, torch_tensor, numpy_tensor])
  'torch'
  >>> qml.math.get_interface(torch_scalar, torch_tensor, numpy_tensor)
  'torch'
  ```

<h3>Deprecations</h3>

* `qml.tape.stop_recording` and `QuantumTape.stop_recording` are moved to `qml.QueuingManager.stop_recording`.
  The old functions will still be available untill v0.29.
  [(#3068)](https://github.com/PennyLaneAI/pennylane/pull/3068)

* `qml.tape.get_active_tape` is deprecated. Please use `qml.QueuingManager.active_context()` instead.
  [(#3068)](https://github.com/PennyLaneAI/pennylane/pull/3068)

<h3>Documentation</h3>

* The code block in the usage details of the UCCSD template is updated.
  [(#3140)](https://github.com/PennyLaneAI/pennylane/pull/3140)

<h3>Bug fixes</h3>

* Fixed the `qml.transforms.transpile` transform to work correctly for all two-qubit operations.
  [(#3104)](https://github.com/PennyLaneAI/pennylane/pull/3104)

* Fixed a bug with the control values of a controlled version of a `ControlledQubitUnitary`.
  [(#3119)](https://github.com/PennyLaneAI/pennylane/pull/3119)

* Fixed a bug where `qml.math.fidelity(non_trainable_state, trainable_state)` failed unexpectedly.
  [(#3160)](https://github.com/PennyLaneAI/pennylane/pull/3160)

<h3>Contributors</h3>

This release contains contributions from (in alphabetical order):
<<<<<<< HEAD
Albert Mitjans Coma
=======

Guillermo Alonso-Linaje,
Juan Miguel Arrazola,
Albert Mitjans Coma,
Utkarsh Azad,
Diego Guala,
Soran Jahangiri,
Christina Lee,
Mudit Pandey,
Matthew Silverman,
Jay Soni,
Antal Száva,
David Wierichs,
>>>>>>> 1f502ecf
<|MERGE_RESOLUTION|>--- conflicted
+++ resolved
@@ -49,10 +49,9 @@
 
 <h3>Improvements</h3>
 
-<<<<<<< HEAD
 * Support `qml.equal` for operator arithmetic classes such as `Prod` and `Sum`.
   [(#3037)](https://github.com/PennyLaneAI/pennylane/pull/3037)
-=======
+
 * Added the `Operator` attributes `has_decomposition` and `has_adjoint` that indicate
   whether a corresponding `decomposition` or `adjoint` method is available.
   [(#2986)](https://github.com/PennyLaneAI/pennylane/pull/2986)
@@ -91,7 +90,6 @@
 
 * Add details to the output of `Exp.label()`.
   [(#3126)](https://github.com/PennyLaneAI/pennylane/pull/3126)
->>>>>>> 1f502ecf
 
 <h3>Breaking changes</h3>
 
@@ -164,10 +162,6 @@
 <h3>Contributors</h3>
 
 This release contains contributions from (in alphabetical order):
-<<<<<<< HEAD
-Albert Mitjans Coma
-=======
-
 Guillermo Alonso-Linaje,
 Juan Miguel Arrazola,
 Albert Mitjans Coma,
@@ -179,5 +173,4 @@
 Matthew Silverman,
 Jay Soni,
 Antal Száva,
-David Wierichs,
->>>>>>> 1f502ecf
+David Wierichs,