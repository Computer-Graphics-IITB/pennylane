:orphan:

# Release 0.28.0-dev (development release)

<h3>New features since last release</h3>

* Support custom measurement processes:
  * `SampleMeasurement` and `StateMeasurement` classes have been added. They contain an abstract
    method to process samples/quantum state.
    [#3286](https://github.com/PennyLaneAI/pennylane/pull/3286)

<<<<<<< HEAD
  * Add `_Probs` class.
    [#3287](https://github.com/PennyLaneAI/pennylane/pull/3287)

=======
  * Add `_Sample` class.
    [#3288](https://github.com/PennyLaneAI/pennylane/pull/3288)

  * Add `_State` class.
    [#3287](https://github.com/PennyLaneAI/pennylane/pull/3287)

  * Add `_VnEntropy` class.
    [#3326](https://github.com/PennyLaneAI/pennylane/pull/3326)

  * Add `_MutualInfo` class.
    [#3327](https://github.com/PennyLaneAI/pennylane/pull/3327)

* Functionality for fetching symbols and geometry of a compound from the PubChem Database using `qchem.mol_data`.
  [(#3289)](https://github.com/PennyLaneAI/pennylane/pull/3289)
 
  ```pycon
  >>> mol_data("BeH2")
  (['Be', 'H', 'H'],
  array([[ 4.79405604,  0.29290815,  0.        ],
         [ 3.77946   , -0.29290815,  0.        ],
         [ 5.80884105, -0.29290815,  0.        ]]))

  >>> mol_data(223, "CID")
  (['N', 'H', 'H', 'H', 'H'],
  array([[ 4.79404621,  0.        ,  0.        ],
         [ 5.80882913,  0.5858151 ,  0.        ],
         [ 3.77945225, -0.5858151 ,  0.        ],
         [ 4.20823111,  1.01459396,  0.        ],
         [ 5.3798613 , -1.01459396,  0.        ]]))
  ```

>>>>>>> b73fb0b8
* New basis sets, `6-311g` and `CC-PVDZ`, are added to the qchem basis set repo.
  [#3279](https://github.com/PennyLaneAI/pennylane/pull/3279)


<h3>Improvements</h3>

* `qml.Tracker` now also logs results in `tracker.history` when tracking execution of a circuit.
   [(#3306)](https://github.com/PennyLaneAI/pennylane/pull/3306)


* Improve performance of `Wires.all_wires`.
  [(#3302)](https://github.com/PennyLaneAI/pennylane/pull/3302)


* A representation has been added to the `Molecule` class.
  [#3364](https://github.com/PennyLaneAI/pennylane/pull/3364)


<h3>Breaking changes</h3>

<h3>Deprecations</h3>

Deprecations cycles are tracked at [doc/developement/deprecations.rst](https://docs.pennylane.ai/en/latest/development/deprecations.html).

* The following deprecated methods are removed:
  [(#3281)](https://github.com/PennyLaneAI/pennylane/pull/3281/)

  - `qml.tape.get_active_tape`: Use `qml.QueuingManager.active_context()`
  - `qml.transforms.qcut.remap_tape_wires`: Use `qml.map_wires`
  - `qml.tape.QuantumTape.inv()`: Use `qml.tape.QuantumTape.adjoint()`
  - `qml.tape.stop_recording()`: Use `qml.QueuingManager.stop_recording()`
  - `qml.tape.QuantumTape.stop_recording()`: Use `qml.QueuingManager.stop_recording()`
  - `qml.QueuingContext` is now `qml.QueuingManager`
  - `QueuingManager.safe_update_info` and `AnnotatedQueue.safe_update_info`: Use plain `update_info`

<h3>Documentation</h3>

<h3>Bug fixes</h3>

* Small fix of `MeasurementProcess.map_wires`, where both the `self.obs` and `self._wires`
  attributes were modified.
  [#3292](https://github.com/PennyLaneAI/pennylane/pull/3292)

* An issue with `drain=False` in the adaptive optimizer is fixed. Before the fix, the operator pool
  needed to be re-constructed inside the optimization pool when `drain=False`. With the new fix, 
  this reconstruction is not needed.
  [#3361](https://github.com/PennyLaneAI/pennylane/pull/3361)

* If the device originally has no shots but finite shots are dynamically specified, Hamiltonian
  expansion now occurs.
  [(#3369)](https://github.com/PennyLaneAI/pennylane/pull/3369)


<h3>Contributors</h3>

This release contains contributions from (in alphabetical order):
Juan Miguel Arrazola
Utkarsh Azad
Pieter Eendebak
Lillian M. A. Frederiksen
Soran Jahangiri
Christina Lee
Albert Mitjans Coma<|MERGE_RESOLUTION|>--- conflicted
+++ resolved
@@ -9,11 +9,9 @@
     method to process samples/quantum state.
     [#3286](https://github.com/PennyLaneAI/pennylane/pull/3286)
 
-<<<<<<< HEAD
   * Add `_Probs` class.
     [#3287](https://github.com/PennyLaneAI/pennylane/pull/3287)
 
-=======
   * Add `_Sample` class.
     [#3288](https://github.com/PennyLaneAI/pennylane/pull/3288)
 
@@ -28,7 +26,7 @@
 
 * Functionality for fetching symbols and geometry of a compound from the PubChem Database using `qchem.mol_data`.
   [(#3289)](https://github.com/PennyLaneAI/pennylane/pull/3289)
- 
+
   ```pycon
   >>> mol_data("BeH2")
   (['Be', 'H', 'H'],
@@ -45,24 +43,19 @@
          [ 5.3798613 , -1.01459396,  0.        ]]))
   ```
 
->>>>>>> b73fb0b8
 * New basis sets, `6-311g` and `CC-PVDZ`, are added to the qchem basis set repo.
   [#3279](https://github.com/PennyLaneAI/pennylane/pull/3279)
-
 
 <h3>Improvements</h3>
 
 * `qml.Tracker` now also logs results in `tracker.history` when tracking execution of a circuit.
    [(#3306)](https://github.com/PennyLaneAI/pennylane/pull/3306)
 
-
 * Improve performance of `Wires.all_wires`.
   [(#3302)](https://github.com/PennyLaneAI/pennylane/pull/3302)
 
-
 * A representation has been added to the `Molecule` class.
   [#3364](https://github.com/PennyLaneAI/pennylane/pull/3364)
-
 
 <h3>Breaking changes</h3>
 
@@ -73,13 +66,13 @@
 * The following deprecated methods are removed:
   [(#3281)](https://github.com/PennyLaneAI/pennylane/pull/3281/)
 
-  - `qml.tape.get_active_tape`: Use `qml.QueuingManager.active_context()`
-  - `qml.transforms.qcut.remap_tape_wires`: Use `qml.map_wires`
-  - `qml.tape.QuantumTape.inv()`: Use `qml.tape.QuantumTape.adjoint()`
-  - `qml.tape.stop_recording()`: Use `qml.QueuingManager.stop_recording()`
-  - `qml.tape.QuantumTape.stop_recording()`: Use `qml.QueuingManager.stop_recording()`
-  - `qml.QueuingContext` is now `qml.QueuingManager`
-  - `QueuingManager.safe_update_info` and `AnnotatedQueue.safe_update_info`: Use plain `update_info`
+  * `qml.tape.get_active_tape`: Use `qml.QueuingManager.active_context()`
+  * `qml.transforms.qcut.remap_tape_wires`: Use `qml.map_wires`
+  * `qml.tape.QuantumTape.inv()`: Use `qml.tape.QuantumTape.adjoint()`
+  * `qml.tape.stop_recording()`: Use `qml.QueuingManager.stop_recording()`
+  * `qml.tape.QuantumTape.stop_recording()`: Use `qml.QueuingManager.stop_recording()`
+  * `qml.QueuingContext` is now `qml.QueuingManager`
+  * `QueuingManager.safe_update_info` and `AnnotatedQueue.safe_update_info`: Use plain `update_info`
 
 <h3>Documentation</h3>
 
@@ -90,14 +83,13 @@
   [#3292](https://github.com/PennyLaneAI/pennylane/pull/3292)
 
 * An issue with `drain=False` in the adaptive optimizer is fixed. Before the fix, the operator pool
-  needed to be re-constructed inside the optimization pool when `drain=False`. With the new fix, 
+  needed to be re-constructed inside the optimization pool when `drain=False`. With the new fix,
   this reconstruction is not needed.
   [#3361](https://github.com/PennyLaneAI/pennylane/pull/3361)
 
 * If the device originally has no shots but finite shots are dynamically specified, Hamiltonian
   expansion now occurs.
   [(#3369)](https://github.com/PennyLaneAI/pennylane/pull/3369)
-
 
 <h3>Contributors</h3>
 
