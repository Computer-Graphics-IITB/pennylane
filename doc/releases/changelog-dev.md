--- conflicted
+++ resolved
@@ -6,124 +6,9 @@
 
 <h3>Improvements</h3>
 
-<<<<<<< HEAD
-* The `qml.math.expand_matrix()` method now allows the sparse matrix representation of an operator to be extended to
-  a larger hilbert space.
-  [(#2998)](https://github.com/PennyLaneAI/pennylane/pull/2998)
-
-  ```pycon
-  >>> from scipy import sparse
-  >>> mat = sparse.csr_matrix([[0, 1], [1, 0]])
-  >>> qml.math.expand_matrix(mat, wires=[1], wire_order=[0,1]).toarray()
-  array([[0., 1., 0., 0.],
-         [1., 0., 0., 0.],
-         [0., 0., 0., 1.],
-         [0., 0., 1., 0.]])
-  ```
-
-* `qml.ctrl` now uses `Controlled` instead of `ControlledOperation`.  The new `Controlled` class
-  wraps individual `Operator`'s instead of a tape.  It provides improved representations and integration.
-  [(#2990)](https://github.com/PennyLaneAI/pennylane/pull/2990)
-
-* The new `qml.pow` provides a top-level constructor for raising operators to powers.
-  [(#3029)](https://github.com/PennyLaneAI/pennylane/pull/3029)
-
-* `qml.matrix` can now compute the matrix of tapes and QNodes that contain multiple 
-  broadcasted operations or non-broadcasted operations after broadcasted ones.
-  [(#3025)](https://github.com/PennyLaneAI/pennylane/pull/3025)
-
-  A common scenario in which this becomes relevant is the decomposition of broadcasted
-  operations: the decomposition in general will contain one or multiple broadcasted
-  operations as well as operations with no or fixed parameters that are not broadcasted.
-
-* Lists of operators are now internally sorted by their respective wires while also taking into account their commutativity property.
-  [(#2995)](https://github.com/PennyLaneAI/pennylane/pull/2995)
-
-* Some methods of the `QuantumTape` class have been simplified and reordered to
-  improve both readability and performance. 
-  [(#2963)](https://github.com/PennyLaneAI/pennylane/pull/2963)
-
-* The `qml.qchem.molecular_hamiltonian` function is modified to support observable grouping.
-  [(#2997)](https://github.com/PennyLaneAI/pennylane/pull/2997)
-
-* `qml.ops.op_math.Controlled` now has basic decomposition functionality.
-  [(#2938)](https://github.com/PennyLaneAI/pennylane/pull/2938)
-
-* Automatic circuit cutting has been improved by making better partition imbalance derivations.
-  Now it is more likely to generate optimal cuts for larger circuits.
-  [(#2517)](https://github.com/PennyLaneAI/pennylane/pull/2517)
-
-* Added `sparse_matrix()` support for single qubit observables.
-  [(#2964)](https://github.com/PennyLaneAI/pennylane/pull/2964)
-
-* By default, `qml.counts` only returns the outcomes observed in sampling. Optionally, specifying `qml.counts(all_outcomes=True)`
-  will return a dictionary containing all possible outcomes. 
-  [(#2889)](https://github.com/PennyLaneAI/pennylane/pull/2889)
-  
-  ```pycon
-  >>> dev = qml.device("default.qubit", wires=2, shots=1000)
-  >>>
-  >>> @qml.qnode(dev)
-  >>> def circuit():
-  ...     qml.Hadamard(wires=0)
-  ...     qml.CNOT(wires=[0, 1])
-  ...     return qml.counts(all_outcomes=True)
-  >>> result = circuit()
-  >>> print(result)
-  {'00': 495, '01': 0, '10': 0,  '11': 505}
-  ```
-  
-* Internal use of in-place inversion is eliminated in preparation for its deprecation.
-  [(#2965)](https://github.com/PennyLaneAI/pennylane/pull/2965)
-
-* `Controlled` operators now work with `qml.is_commuting`.
-  [(#2994)](https://github.com/PennyLaneAI/pennylane/pull/2994)
-
-* `qml.prod` and `qml.op_sum` now support the `sparse_matrix()` method.
-  [(#3006)](https://github.com/PennyLaneAI/pennylane/pull/3006)
-
-  ```pycon
-  >>> xy = qml.prod(qml.PauliX(1), qml.PauliY(1))
-  >>> op = qml.op_sum(xy, qml.Identity(0))
-  >>>
-  >>> sparse_mat = op.sparse_matrix(wire_order=[0,1])
-  >>> type(sparse_mat)
-  <class 'scipy.sparse.csr.csr_matrix'>
-  >>> print(sparse_mat.toarray())
-  [[1.+1.j 0.+0.j 0.+0.j 0.+0.j]
-  [0.+0.j 1.-1.j 0.+0.j 0.+0.j]
-  [0.+0.j 0.+0.j 1.+1.j 0.+0.j]
-  [0.+0.j 0.+0.j 0.+0.j 1.-1.j]]
-  ```
-
-* `qml.Barrier` with `only_visual=True` now simplifies via `op.simplify()` to the identity
-  or a product of identities.
-  [(#3016)](https://github.com/PennyLaneAI/pennylane/pull/3016)
-
-* More correct and intuitive outputs for printing some operators have been added.
-  [(#3013)](https://github.com/PennyLaneAI/pennylane/pull/3013)
-
-* Results for the matrix of the sum or product of operators are stored in a more efficient manner.
-  [(#3022)](https://github.com/PennyLaneAI/pennylane/pull/3022)
-
-* The computation of the (sparse) matrix for the sum or product of operators is now more efficient.
-  [(#3030)](https://github.com/PennyLaneAI/pennylane/pull/3030)
-
-* When the factors of `Prod` don't share any wires, the matrix and sparse matrix are computed using
-  a kronecker product for improved efficiency.
-  [(#3040)](https://github.com/PennyLaneAI/pennylane/pull/3040)
-  
-* `qml.grouping.is_pauli_word` now returns `False` for operators that don't inherit from `qml.Observable` instead of raising an error.
-  [(#3039)](https://github.com/PennyLaneAI/pennylane/pull/3039)
-
 * Support `qml.equal` for operator arithmetic classes such as `Prod` and `Sum`.
   [(#3037)](https://github.com/PennyLaneAI/pennylane/pull/3037)
 
-* Added `len`, `iter` and `getitem` dunder methods to a new `CompositeOp` class to help iterate over `Sum` and `Prod` operands.
-  [(#3028)](https://github.com/PennyLaneAI/pennylane/pull/3028)
-
-=======
->>>>>>> e12c4911
 <h3>Breaking changes</h3>
 
 <h3>Deprecations</h3>
@@ -134,4 +19,5 @@
 
 <h3>Contributors</h3>
 
-This release contains contributions from (in alphabetical order):+This release contains contributions from (in alphabetical order):
+Albert Mitjans Coma