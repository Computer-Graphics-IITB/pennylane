:orphan:

# Release 0.29.0-dev (development release)

<h3>New features since last release</h3>

* The JAX-JIT interface now supports higher-order gradient computation with the new return types system.
  [(#3498)](https://github.com/PennyLaneAI/pennylane/pull/3498)

  ```python
  import pennylane as qml
  import jax
  from jax import numpy as jnp
  
  jax.config.update("jax_enable_x64", True)
  
  qml.enable_return()
  
  dev = qml.device("lightning.qubit", wires=2)
  
  @jax.jit
  @qml.qnode(dev, interface="jax-jit", diff_method="parameter-shift", max_diff=2)
  def circuit(a, b):
      qml.RY(a, wires=0)
      qml.RX(b, wires=1)
      return qml.expval(qml.PauliZ(0)), qml.expval(qml.PauliZ(1))
  
  a, b = jnp.array(1.0), jnp.array(2.0)
  ```

  ```pycon
  >>> jax.hessian(circuit, argnums=[0, 1])(a, b)
  (((DeviceArray(-0.54030231, dtype=float64, weak_type=True),
     DeviceArray(1.76002563e-17, dtype=float64, weak_type=True)),
    (DeviceArray(1.76002563e-17, dtype=float64, weak_type=True),
     DeviceArray(1.11578284e-34, dtype=float64, weak_type=True))),
   ((DeviceArray(2.77555756e-17, dtype=float64, weak_type=True),
     DeviceArray(-4.54411427e-17, dtype=float64, weak_type=True)),
    (DeviceArray(-1.76855671e-17, dtype=float64, weak_type=True),
     DeviceArray(0.41614684, dtype=float64, weak_type=True))))
  ```

<h3>Improvements</h3>

* The `qml.generator` function now checks if the generator is hermitian, rather than whether it is a subclass of
  `Observable`, allowing it to return valid generators from `SymbolicOp` and `CompositeOp` classes.
 [(#3485)](https://github.com/PennyLaneAI/pennylane/pull/3485)

<<<<<<< HEAD
* Added support for two-qubit unitary decomposition with JAX JIT.
  [(#3569)](https://github.com/PennyLaneAI/pennylane/pull/3569)

 <h3>Breaking changes</h3>
=======
* Limit the `numpy` version to `<1.24`.
  [(#3563)](https://github.com/PennyLaneAI/pennylane/pull/3563)

<h3>Breaking changes</h3>
>>>>>>> 26a78ef2

<h3>Deprecations</h3>

<h3>Documentation</h3>

<h3>Bug fixes</h3>

* Child classes of `QuantumScript` now return their own type when using `SomeChildClass.from_queue`.
  [(#3501)](https://github.com/PennyLaneAI/pennylane/pull/3501)

<h3>Contributors</h3>

* Fixed typo in calculation error message and comment in operation.py
  [(#3536)](https://github.com/PennyLaneAI/pennylane/pull/3536)

 <h3>Contributors</h3>

This release contains contributions from (in alphabetical order):

Ikko Ashimine
Lillian M. A. Frederiksen
Albert Mitjans Coma
Matthew Silverman
Antal Száva<|MERGE_RESOLUTION|>--- conflicted
+++ resolved
@@ -46,17 +46,13 @@
   `Observable`, allowing it to return valid generators from `SymbolicOp` and `CompositeOp` classes.
  [(#3485)](https://github.com/PennyLaneAI/pennylane/pull/3485)
 
-<<<<<<< HEAD
-* Added support for two-qubit unitary decomposition with JAX JIT.
+* Added support for two-qubit unitary decomposition with JAX-JIT.
   [(#3569)](https://github.com/PennyLaneAI/pennylane/pull/3569)
 
- <h3>Breaking changes</h3>
-=======
 * Limit the `numpy` version to `<1.24`.
   [(#3563)](https://github.com/PennyLaneAI/pennylane/pull/3563)
 
 <h3>Breaking changes</h3>
->>>>>>> 26a78ef2
 
 <h3>Deprecations</h3>
 
