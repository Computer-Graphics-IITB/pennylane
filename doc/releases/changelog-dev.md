--- conflicted
+++ resolved
@@ -4,284 +4,6 @@
 
 <h3>New features since last release</h3>
 
-<<<<<<< HEAD
-* A new transform for circuit optimization has been added. The pattern matching
-  transform takes a pattern as argument and look for all possibles matches in the
-  quantum circuit. It optimizes the circuit by gate replacement where it is possible.
-  [(#2032)](https://github.com/PennyLaneAI/pennylane/pull/2032)
-  
-  First we create a quantum circuit to be optimized.
-  ```pycon
-  def circuit():
-      qml.Toffoli(wires=[3, 4, 0])
-      qml.CNOT(wires=[1, 4])
-      qml.CNOT(wires=[2, 1])
-      qml.Hadamard(wires=3)
-      qml.PauliZ(wires=1)
-      qml.CNOT(wires=[2, 3])
-      qml.Toffoli(wires=[2, 3, 0])
-      qml.CNOT(wires=[1, 4])
-      return qml.expval(qml.PauliX(wires=0))
-  ```
-
-  Then we define a pattern that implement the identity:
-  ```pycon
-  with qml.tape.QuantumTape() as pattern:
-      qml.CNOT(wires=[1, 2])
-      qml.CNOT(wires=[0, 1])
-      qml.CNOT(wires=[1, 2])
-      qml.CNOT(wires=[0, 1])
-      qml.CNOT(wires=[0, 2])
-  ```
-
-  For optimizing the circuit given the given following pattern of CNOTs we apply the `pattern_matching_optimization`
-  transform.
-  ```pycon
-  >>> dev = qml.device('default.qubit', wires=5)
-  >>> qnode = qml.QNode(circuit, dev)
-  >>> optimized_qfunc = pattern_matching_optimization(pattern_tapes=[pattern])(circuit)
-  >>> optimized_qnode = qml.QNode(optimized_qfunc, dev)
-  ```
-
-  In our case, it is possible to find three CNOTs and replace this pattern with only two CNOTs and therefore
-  optimizing the circuit. The number of CNOTs in the circuit is reduced by one.
-  ```pycon
-  >>> qml.specs(qnode)()["gate_types"]["CNOT"]
-  3
-
-  >>> qml.specs(optimized_qnode)()["gate_types"]["CNOT"]
-  2
-  
-  >>> print(qml.draw(qnode)())
-  0: ─╭X──────────╭X────┤  <X>
-  1: ─│──╭C─╭X──Z─│──╭C─┤
-  2: ─│──│──╰C─╭C─├C─│──┤
-  3: ─├C─│───H─╰X─╰C─│──┤
-  4: ─╰C─╰X──────────╰X─┤
-
-  >>> print(qml.draw(optimized_qnode)())
-  0: ─╭X──────────╭X─┤  <X>
-  1: ─│─────╭X──Z─│──┤
-  2: ─│──╭C─╰C─╭C─├C─┤
-  3: ─├C─│───H─╰X─╰C─┤
-  4: ─╰C─╰X──────────┤
-  ```
-
-* New functions and transforms of operators have been added. These include:
-
-  - `qml.matrix()` for computing the matrix representation of one or more unitary operators.
-    [(#2241)](https://github.com/PennyLaneAI/pennylane/pull/2241)
-    
-  - `qml.eigvals()` for computing the eigenvalues of one or more operators.
-    [(#2248)](https://github.com/PennyLaneAI/pennylane/pull/2248)
-
-  - `qml.generator()` for computing the generator of a single-parameter unitary operation.
-    [(#2256)](https://github.com/PennyLaneAI/pennylane/pull/2256)
-
-  All operator transforms can be used on instantiated operators,
-
-  ```pycon
-  >>> op = qml.RX(0.54, wires=0)
-  >>> qml.matrix(op)
-  [[0.9637709+0.j         0.       -0.26673144j]
-  [0.       -0.26673144j 0.9637709+0.j        ]]
-  ```
-
-  Operator transforms can also be used in a functional form:
-
-  ```pycon
-  >>> x = torch.tensor(0.6, requires_grad=True)
-  >>> matrix_fn = qml.matrix(qml.RX)
-  >>> matrix_fn(x)
-  tensor([[0.9553+0.0000j, 0.0000-0.2955j],
-          [0.0000-0.2955j, 0.9553+0.0000j]], grad_fn=<AddBackward0>)
-  ```
-
-  In its functional form, it is fully differentiable with respect to gate arguments:
-
-  ```pycon
-  >>> loss = torch.real(torch.trace(matrix_fn(x, wires=0)))
-  >>> loss.backward()
-  >>> x.grad
-  tensor(-0.5910)
-  ```
-
-  Some operator transform can also act on multiple operations, by passing
-  quantum functions or tapes:
-
-  ```pycon
-  >>> def circuit(theta):
-  ...     qml.RX(theta, wires=1)
-  ...     qml.PauliZ(wires=0)
-  >>> qml.matrix(circuit)(np.pi / 4)
-  array([[ 0.92387953+0.j,  0.+0.j ,  0.-0.38268343j,  0.+0.j],
-  [ 0.+0.j,  -0.92387953+0.j,  0.+0.j,  0. +0.38268343j],
-  [ 0. -0.38268343j,  0.+0.j,  0.92387953+0.j,  0.+0.j],
-  [ 0.+0.j,  0.+0.38268343j,  0.+0.j,  -0.92387953+0.j]])
-  ```
-
-* Added the user-interface for mid-circuit measurements.
-  [(#2236)](https://github.com/PennyLaneAI/pennylane/pull/2236)
-
-* A new transform has been added to construct the pairwise-commutation directed acyclic graph (DAG)
-  representation of a quantum circuit.
-  [(#1712)](https://github.com/PennyLaneAI/pennylane/pull/1712)
-
-  In the DAG, each node represents a quantum operation, and edges represent non-commutation
-  between two operations.
-
-  This transform takes into account that not all operations can be moved next to each other by
-  pairwise commutation:
-  
-  ```pycon
-  >>> def circuit(x, y, z):
-  ...     qml.RX(x, wires=0)
-  ...     qml.RX(y, wires=0)
-  ...     qml.CNOT(wires=[1, 2])
-  ...     qml.RY(y, wires=1)
-  ...     qml.Hadamard(wires=2)
-  ...     qml.CRZ(z, wires=[2, 0])
-  ...     qml.RY(-y, wires=1)
-  ...     return qml.expval(qml.PauliZ(0))
-  >>> dag_fn = commutation_dag(circuit)
-  >>> dag = dag_fn(np.pi / 4, np.pi / 3, np.pi / 2)
-  ```
-
-  Nodes in the commutation DAG can be accessed via the `get_nodes()` method, returning a list of 
-  the  form `(ID, CommutationDAGNode)`:
-
-  ```pycon
-  nodes = dag.get_nodes()
-  [(0, <pennylane.transforms.commutation_dag.CommutationDAGNode object at 0x132b03b20>), ...]
-  ```
-
-  Specific nodes in the commutation DAG can be accessed via the `get_node()` method:
-  
-  ```
-  >>> second_node = dag.get_node(2)
-  >>> second_node
-  <pennylane.transforms.commutation_dag.CommutationDAGNode object at 0x136f8c4c0>
-  >>> second_node.op
-  CNOT(wires=[1, 2])
-  >>> second_node.successors
-  [3, 4, 5, 6]
-  >>> second_node.predecessors
-  []
-  ```
-
-* The text based drawer accessed via `qml.draw` has been overhauled.
-
-  [(#2128)](https://github.com/PennyLaneAI/pennylane/pull/2128)
-  [(#2198)](https://github.com/PennyLaneAI/pennylane/pull/2198)
-
-  The new drawer has:
-
-  * a `decimals` keyword for controlling parameter rounding
-  * a `show_matrices` keyword for controlling display of matrices
-  * a different algorithm for determining positions
-  * deprecation of the `charset` keyword
-  * additional minor cosmetic changes
-
-  ```python
-  @qml.qnode(qml.device('lightning.qubit', wires=2))
-  def circuit(a, w):
-      qml.Hadamard(0)
-      qml.CRX(a, wires=[0, 1])
-      qml.Rot(*w, wires=[1])
-      qml.CRX(-a, wires=[0, 1])
-      return qml.expval(qml.PauliZ(0) @ qml.PauliZ(1))
-  ```
-
-  ```pycon
-  >>> print(qml.draw(circuit, decimals=2)(a=2.3, w=[1.2, 3.2, 0.7]))
-  0: ──H─╭C─────────────────────────────╭C─────────┤ ╭<Z@Z>
-  1: ────╰RX(2.30)──Rot(1.20,3.20,0.70)─╰RX(-2.30)─┤ ╰<Z@Z>
-  ```
-
-* Parametric operations now have the `parameter_frequencies`
-  method that returns the frequencies with which a parameter
-  enters a circuit. In addition, the general parameter-shift
-  rule is now automatically used by `qml.gradients.param_shift`.
-  [(#2180)](https://github.com/PennyLaneAI/pennylane/pull/2180)
-  [(#2182)](https://github.com/PennyLaneAI/pennylane/pull/2182)
-
-  The frequencies can be used for circuit analysis, optimization
-  via the `RotosolveOptimizer` and differentiation with the
-  parameter-shift rule. They assume that the circuit returns
-  expectation values or probabilities, for a variance
-  measurement the frequencies will differ.
-
-  By default, the frequencies will be obtained from the
-  `generator` property (if it is defined).
-
-  When using `qml.gradients.param_shift`, the parameter frequencies
-  are used to obtain the shift rule for the operation.
-
-  For operations that are registered to have an analytic gradient
-  method but that do not provide parameter frequencies, the
-  `grad_recipe` of the operation will be used for differentiation
-  instead. If there is no `grad_recipe`, the standard two-term shift
-  rule will be used.
-
-  See [Vidal and Theis (2018)](https://arxiv.org/abs/1812.06323)
-  and [Wierichs et al. (2021)](https://arxiv.org/abs/2107.12390)
-  for theoretical background information on the general
-  parameter-shift rule.
-
-* Continued development of the circuit-cutting compiler:
-
-  - A method for converting a quantum tape to a directed multigraph that is amenable
-    to graph partitioning algorithms for circuit cutting has been added.
-    [(#2107)](https://github.com/PennyLaneAI/pennylane/pull/2107)
-
-  - A method to replace `WireCut` nodes in a directed multigraph with `MeasureNode`
-    and `PrepareNode` placeholders has been added.
-    [(#2124)](https://github.com/PennyLaneAI/pennylane/pull/2124)
-
-  - A method has been added that takes a directed multigraph with `MeasureNode` and
-    `PrepareNode` placeholders and fragments into subgraphs and a communication graph.
-    [(#2153)](https://github.com/PennyLaneAI/pennylane/pull/2153)
-
-  - A method has been added that takes a directed multigraph with `MeasureNode`
-    and `PrepareNode` placeholder nodes and converts it into a tape.
-    [(#2165)](https://github.com/PennyLaneAI/pennylane/pull/2165)
-
-  - A differentiable tensor contraction function `contract_tensors` has been
-    added.
-    [(#2158)](https://github.com/PennyLaneAI/pennylane/pull/2158)
-  
-  - A method has been added that expands a quantum tape over `MeasureNode` and `PrepareNode`
-    configurations.
-    [(#2169)](https://github.com/PennyLaneAI/pennylane/pull/2169)
-
-  - The postprocessing function for the `cut_circuit` transform has been added.
-    [(#2192)](https://github.com/PennyLaneAI/pennylane/pull/2192)
-
-  - The `cut_circuit` transform has been added.
-    [(#2216)](https://github.com/PennyLaneAI/pennylane/pull/2216)
-
-  - A class `CutStrategy` which acts as an interface and coordinates device/user
-    constraints with circuit execution requirements to come up with the best sets
-    of graph partitioning parameters.
-    [(#2168)](https://github.com/PennyLaneAI/pennylane/pull/2168)
-
-  - A suite of integration tests has been added.
-    [(#2231)](https://github.com/PennyLaneAI/pennylane/pull/2231)
-    [(#2234)](https://github.com/PennyLaneAI/pennylane/pull/2234)
-    [(#2244)](https://github.com/PennyLaneAI/pennylane/pull/2244)
-    [(#2251)](https://github.com/PennyLaneAI/pennylane/pull/2251)
-    [(#2265)](https://github.com/PennyLaneAI/pennylane/pull/2265)
-
-  - Circuit fragments that are disconnected from the terminal measurements are now removed.
-    [(#2254)](https://github.com/PennyLaneAI/pennylane/pull/2254)
-  
-  - `WireCut` operations that do not lead to a disconnection are now being removed.
-    [(#2260)](https://github.com/PennyLaneAI/pennylane/pull/2260)
-  
-  - Circuit cutting now remaps the wires of fragment circuits to match the available wires on the
-    device.
-    [(#2257)](https://github.com/PennyLaneAI/pennylane/pull/2257)
-=======
 * Development of a circuit-cutting compiler extension to circuits with sampling
   measurements has begun:
 
@@ -289,7 +11,6 @@
     sample measurement without an observable specified to multiple single-qubit sample
     nodes.
     [(#2313)](https://github.com/PennyLaneAI/pennylane/pull/2313)
->>>>>>> c379bb6e
 
 <h3>Improvements</h3>
 
