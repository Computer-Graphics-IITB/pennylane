--- conflicted
+++ resolved
@@ -138,13 +138,11 @@
 
 * `Operation.base_name` is deprecated. Please use `Operation.name` or `type(op).__name__` instead.
 
-<<<<<<< HEAD
 * `Operator.__eq__` and `Operator.__hash__` will now raise a warning to indicate upcoming changes
   to their behaviour.
   [(#4144)](https://github.com/PennyLaneAI/pennylane/pull/4144)
-=======
+
 * `qml.grouping` module is removed. The functionality has been reorganized in the `qml.pauli` module.
->>>>>>> a26db18d
 
 <h3>Documentation 📝</h3>
 
