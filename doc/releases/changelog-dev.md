:orphan:

# Release 0.28.0-dev (development release)

<h3>New features since last release</h3>

* Support custom measurement processes:
  * `SampleMeasurement` and `StateMeasurement` classes have been added. They contain an abstract
    method to process samples/quantum state.
    [#3286](https://github.com/PennyLaneAI/pennylane/pull/3286)

<<<<<<< HEAD
  * Add `_Sample` class.
    [#3288](https://github.com/PennyLaneAI/pennylane/pull/3288)

  * Add `_Counts` class.
    [#3292](https://github.com/PennyLaneAI/pennylane/pull/3292)

  * Add `_Probability` class.
=======
  * Add `_Expectation` class.
    [#3343](https://github.com/PennyLaneAI/pennylane/pull/3343)

  * Add `_Sample` class.
    [#3288](https://github.com/PennyLaneAI/pennylane/pull/3288)

  * Add `_Var` class.
    [#3312](https://github.com/PennyLaneAI/pennylane/pull/3312)

  * Add `_Probability` class.
    [#3287](https://github.com/PennyLaneAI/pennylane/pull/3287)

  * Add `_Counts` class.
    [#3292](https://github.com/PennyLaneAI/pennylane/pull/3292)

  * Add `_State` class.
>>>>>>> 95528000
    [#3287](https://github.com/PennyLaneAI/pennylane/pull/3287)

  * Add `_Var` class.
    [#3312](https://github.com/PennyLaneAI/pennylane/pull/3312)

  * Add `_VnEntropy` class.
    [#3326](https://github.com/PennyLaneAI/pennylane/pull/3326)

  * Add `_MutualInfo` class.
    [#3327](https://github.com/PennyLaneAI/pennylane/pull/3327)

<<<<<<< HEAD
  * Add `_Expectation` class.
    [#3343](https://github.com/PennyLaneAI/pennylane/pull/3343)

  * Add `_State` class.
    [#3287](https://github.com/PennyLaneAI/pennylane/pull/3287)
=======
  * Add `ClassicalShadow` class.
    [#3388](https://github.com/PennyLaneAI/pennylane/pull/3388)
>>>>>>> 95528000

* Functionality for fetching symbols and geometry of a compound from the PubChem Database using `qchem.mol_data`.
  [(#3289)](https://github.com/PennyLaneAI/pennylane/pull/3289)
  [(#3378)](https://github.com/PennyLaneAI/pennylane/pull/3378)

  ```pycon
  >>> mol_data("BeH2")
  (['Be', 'H', 'H'],
  array([[ 4.79405604,  0.29290815,  0.        ],
         [ 3.77946   , -0.29290815,  0.        ],
         [ 5.80884105, -0.29290815,  0.        ]]))

  >>> mol_data(223, "CID")
  (['N', 'H', 'H', 'H', 'H'],
  array([[ 4.79404621,  0.        ,  0.        ],
         [ 5.80882913,  0.5858151 ,  0.        ],
         [ 3.77945225, -0.5858151 ,  0.        ],
         [ 4.20823111,  1.01459396,  0.        ],
         [ 5.3798613 , -1.01459396,  0.        ]]))
  ```

* New basis sets, `6-311g` and `CC-PVDZ`, are added to the qchem basis set repo.
  [#3279](https://github.com/PennyLaneAI/pennylane/pull/3279)
  
* New parametric qubit ops `qml.CPhaseShift00`, `qml.CPhaseShift01` and `qml.CPhaseShift10` which perform a phaseshift, similar to `qml.ControlledPhaseShift` but on different positions of the state vector.
  [(#2715)](https://github.com/PennyLaneAI/pennylane/pull/2715)
  
* Support for purity computation is added. The `qml.math.purity` function computes the purity from a state vector or a density matrix:

  [#3290](https://github.com/PennyLaneAI/pennylane/pull/3290)

  ```pycon
  >>> x = [1, 0, 0, 1] / np.sqrt(2)
  >>> qml.math.purity(x, [0, 1])
  1.0
  >>> qml.math.purity(x, [0])
  0.5
    
  >>> x = [[1 / 2, 0, 0, 0], [0, 0, 0, 0], [0, 0, 0, 0], [0, 0, 0, 1 / 2]]
  >>> qml.math.purity(x, [0, 1])
  0.5
  ```

<<<<<<< HEAD
=======
  The `qml.qinfo.purity` can be used to transform a QNode returning a state to a function that returns the purity:

  ```python3
  dev = qml.device("default.mixed", wires=2)

  @qml.qnode(dev)
  def circuit(x):
    qml.IsingXX(x, wires=[0, 1])
    return qml.state()
  ```

  ```pycon
  >>> qml.qinfo.purity(circuit, wires=[0])(np.pi / 2)
  0.5
  >>> qml.qinfo.purity(circuit, wires=[0, 1])(np.pi / 2)
  1.0
  ```

  Taking the gradient is also supported:

  ```pycon
  >>> param = np.array(np.pi / 4, requires_grad=True)
  >>> qml.grad(qml.qinfo.purity(circuit, wires=[0]))(param)
  -0.5
  ```

>>>>>>> 95528000
<h3>Improvements</h3>

* Continuous integration checks are now performed for Python 3.11 and Torch v1.13. Python 3.7 is dropped.
  [(#3276)](https://github.com/PennyLaneAI/pennylane/pull/3276)

* `qml.Tracker` now also logs results in `tracker.history` when tracking execution of a circuit.
   [(#3306)](https://github.com/PennyLaneAI/pennylane/pull/3306)

* Improve performance of `Wires.all_wires`.
  [(#3302)](https://github.com/PennyLaneAI/pennylane/pull/3302)

* A representation has been added to the `Molecule` class.
  [(#3364)](https://github.com/PennyLaneAI/pennylane/pull/3364)

* Add detail to the error message when the `insert` transform
  fails to diagonalize non-qubit-wise-commuting observables.
  [(#3381)](https://github.com/PennyLaneAI/pennylane/pull/3381)

* Remove private `_wires` setter from the `Controlled.map_wires` method.
  [3405](https://github.com/PennyLaneAI/pennylane/pull/3405)
  
* `QuantumTape._process_queue` has been moved to `qml.queuing.process_queue` to disentangle
  its functionality from the `QuantumTape` class.
  [(#3401)](https://github.com/PennyLaneAI/pennylane/pull/3401)

<h4>Return types project</h4>

<<<<<<< HEAD
=======
* The autograd interface now supports devices with shot vectors.
  [#3374](https://github.com/PennyLaneAI/pennylane/pull/3374)

  Example with a single measurement:

  ```python
  dev = qml.device("default.qubit", wires=1, shots=[1000, 2000, 3000])

  @qml.qnode(dev, diff_method="parameter-shift")
  def circuit(a):
      qml.RY(a, wires=0)
      qml.RX(0.2, wires=0)
      return qml.expval(qml.PauliZ(0))

  def cost(a):
      return qml.math.stack(circuit(a))
  ```

  ```pycon
  >>> qml.enable_return()
  >>> a = np.array(0.4)
  >>> circuit(a)
  (array(0.902), array(0.922), array(0.896))
  >>> cost(a)
  array([0.9       , 0.907     , 0.89733333])
  >>> qml.jacobian(cost)(a)
  array([-0.391     , -0.389     , -0.38433333])
  ```

  Example with multiple measurements:

  ```python
  dev = qml.device("default.qubit", wires=2, shots=[1000, 2000, 3000])

  @qml.qnode(dev, diff_method="parameter-shift")
  def circuit(a):
      qml.RY(a, wires=0)
      qml.RX(0.2, wires=0)
      qml.CNOT(wires=[0, 1])
      return qml.expval(qml.PauliZ(0)), qml.probs([0, 1])

  def cost(a):
      res = circuit(a)
      return qml.math.stack([qml.math.hstack(r) for r in res])
  ```

  ```pycon
  >>> circuit(a)
  ((array(0.904), array([0.952, 0.   , 0.   , 0.048])),
   (array(0.915), array([0.9575, 0.    , 0.    , 0.0425])),
   (array(0.902), array([0.951, 0.   , 0.   , 0.049])))
  >>> cost(a)
  array([[0.91      , 0.955     , 0.        , 0.        , 0.045     ],
         [0.895     , 0.9475    , 0.        , 0.        , 0.0525    ],
         [0.90666667, 0.95333333, 0.        , 0.        , 0.04666667]])
  >>> qml.jacobian(cost)(a)
  array([[-0.37      , -0.185     ,  0.        ,  0.        ,  0.185     ],
         [-0.409     , -0.2045    ,  0.        ,  0.        ,  0.2045    ],
         [-0.37133333, -0.18566667,  0.        ,  0.        ,  0.18566667]])
  ```

>>>>>>> 95528000
<h3>Breaking changes</h3>

* The `log_base` attribute has been moved from `MeasurementProcess` to the new `_VnEntropy` and
  `_MutualInfo` classes, which inherit from `MeasurementProcess`.
  [#3326](https://github.com/PennyLaneAI/pennylane/pull/3326)

* Python 3.7 support is no longer maintained.
  [(#3276)](https://github.com/PennyLaneAI/pennylane/pull/3276)

* Instead of having an `OrderedDict` attribute called `_queue`, `AnnotatedQueue` now inherits from
  `OrderedDict` and encapsulates the queue. Consequentially, this also applies to the `QuantumTape`
  class which inherits from `AnnotatedQueue`.
  [(#3401)](https://github.com/PennyLaneAI/pennylane/pull/3401)

* Change class name `ShadowMeasurementProcess` to `ClassicalShadow`, to be consistent with the
  `qml.classical_shadow` function name.
  [#3388](https://github.com/PennyLaneAI/pennylane/pull/3388)

<h3>Deprecations</h3>

Deprecations cycles are tracked at [doc/developement/deprecations.rst](https://docs.pennylane.ai/en/latest/development/deprecations.html).

* The following deprecated methods are removed:
  [(#3281)](https://github.com/PennyLaneAI/pennylane/pull/3281/)

  * `qml.tape.get_active_tape`: Use `qml.QueuingManager.active_context()`
  * `qml.transforms.qcut.remap_tape_wires`: Use `qml.map_wires`
  * `qml.tape.QuantumTape.inv()`: Use `qml.tape.QuantumTape.adjoint()`
  * `qml.tape.stop_recording()`: Use `qml.QueuingManager.stop_recording()`
  * `qml.tape.QuantumTape.stop_recording()`: Use `qml.QueuingManager.stop_recording()`
  * `qml.QueuingContext` is now `qml.QueuingManager`
  * `QueuingManager.safe_update_info` and `AnnotatedQueue.safe_update_info`: Use plain `update_info`
<<<<<<< HEAD
=======
  
* `qml.transforms.measurement_grouping` has been deprecated. Use `qml.transforms.hamiltonian_expand` instead.
  [(#3417)](https://github.com/PennyLaneAI/pennylane/pull/3417)
>>>>>>> 95528000

<h3>Documentation</h3>

* Adds developer documentation for the queuing module.
  [(#3268)](https://github.com/PennyLaneAI/pennylane/pull/3268)

* Corrects more mentions for diagonalizing gates for all relevant operations. The docstrings for `compute_eigvals` used
  to say that the diagonalizing gates implemented $U$, the unitary such that $O = U \Sigma U^{\dagger}$, where $O$ is
  the original observable and $\Sigma$ a diagonal matrix. However, the diagonalizing gates actually implement
  $U^{\dagger}$, since $\langle \psi | O | \psi \rangle = \langle \psi | U \Sigma U^{\dagger} | \psi \rangle$, making
  $U^{\dagger} | \psi \rangle$ the actual state being measured in the $Z$-basis.
  [(#3409)](https://github.com/PennyLaneAI/pennylane/pull/3409)

<h3>Bug fixes</h3>

* Fixed a bug that made `gradients.param_shift` raise an error when used with unshifted terms only
  in a custom recipe, and when using any unshifted terms at all under the new return type system.
  [(#3177)](https://github.com/PennyLaneAI/pennylane/pull/3177)

* Original tape `_obs_sharing_wires` attribute is updated during its expansion.
  [#3293](https://github.com/PennyLaneAI/pennylane/pull/3293)

* Small fix of `MeasurementProcess.map_wires`, where both the `self.obs` and `self._wires`
  attributes were modified.
  [#3292](https://github.com/PennyLaneAI/pennylane/pull/3292)

* An issue with `drain=False` in the adaptive optimizer is fixed. Before the fix, the operator pool
  needed to be re-constructed inside the optimization pool when `drain=False`. With the new fix,
  this reconstruction is not needed.
  [#3361](https://github.com/PennyLaneAI/pennylane/pull/3361)

* If the device originally has no shots but finite shots are dynamically specified, Hamiltonian
  expansion now occurs.
  [(#3369)](https://github.com/PennyLaneAI/pennylane/pull/3369)

* `qml.matrix(op)` now fails if the operator truly has no matrix (eg. `Barrier`) to match `op.matrix()`
  [(#3386)](https://github.com/PennyLaneAI/pennylane/pull/3386)

* The `pad_with` argument in the `AmplitudeEmbedding` template is now compatible
  with all interfaces
  [(#3392)](https://github.com/PennyLaneAI/pennylane/pull/3392)

<h3>Contributors</h3>

This release contains contributions from (in alphabetical order):

Juan Miguel Arrazola
Utkarsh Azad
Astral Cai
Pieter Eendebak
Lillian M. A. Frederiksen
Soran Jahangiri
Edward Jiang
Christina Lee
Albert Mitjans Coma
Romain Moyard
Matthew Silverman
Antal Száva
David Wierichs
Moritz Willmann<|MERGE_RESOLUTION|>--- conflicted
+++ resolved
@@ -9,53 +9,36 @@
     method to process samples/quantum state.
     [#3286](https://github.com/PennyLaneAI/pennylane/pull/3286)
 
-<<<<<<< HEAD
-  * Add `_Sample` class.
+* Add `_Expectation` class.
+    [#3343](https://github.com/PennyLaneAI/pennylane/pull/3343)
+
+* Add `_Sample` class.
     [#3288](https://github.com/PennyLaneAI/pennylane/pull/3288)
 
-  * Add `_Counts` class.
+* Add `_Var` class.
+    [#3312](https://github.com/PennyLaneAI/pennylane/pull/3312)
+
+* Add `_Probability` class.
+    [#3287](https://github.com/PennyLaneAI/pennylane/pull/3287)
+
+* Add `_Counts` class.
     [#3292](https://github.com/PennyLaneAI/pennylane/pull/3292)
 
-  * Add `_Probability` class.
-=======
-  * Add `_Expectation` class.
-    [#3343](https://github.com/PennyLaneAI/pennylane/pull/3343)
-
-  * Add `_Sample` class.
-    [#3288](https://github.com/PennyLaneAI/pennylane/pull/3288)
-
-  * Add `_Var` class.
+* Add `_State` class.
+
+    [#3287](https://github.com/PennyLaneAI/pennylane/pull/3287)
+
+* Add `_Var` class.
     [#3312](https://github.com/PennyLaneAI/pennylane/pull/3312)
 
-  * Add `_Probability` class.
-    [#3287](https://github.com/PennyLaneAI/pennylane/pull/3287)
-
-  * Add `_Counts` class.
-    [#3292](https://github.com/PennyLaneAI/pennylane/pull/3292)
-
-  * Add `_State` class.
->>>>>>> 95528000
-    [#3287](https://github.com/PennyLaneAI/pennylane/pull/3287)
-
-  * Add `_Var` class.
-    [#3312](https://github.com/PennyLaneAI/pennylane/pull/3312)
-
-  * Add `_VnEntropy` class.
+* Add `_VnEntropy` class.
     [#3326](https://github.com/PennyLaneAI/pennylane/pull/3326)
 
-  * Add `_MutualInfo` class.
+* Add `_MutualInfo` class.
     [#3327](https://github.com/PennyLaneAI/pennylane/pull/3327)
 
-<<<<<<< HEAD
-  * Add `_Expectation` class.
-    [#3343](https://github.com/PennyLaneAI/pennylane/pull/3343)
-
-  * Add `_State` class.
-    [#3287](https://github.com/PennyLaneAI/pennylane/pull/3287)
-=======
-  * Add `ClassicalShadow` class.
+* Add `ClassicalShadow` class.
     [#3388](https://github.com/PennyLaneAI/pennylane/pull/3388)
->>>>>>> 95528000
 
 * Functionality for fetching symbols and geometry of a compound from the PubChem Database using `qchem.mol_data`.
   [(#3289)](https://github.com/PennyLaneAI/pennylane/pull/3289)
@@ -99,8 +82,6 @@
   0.5
   ```
 
-<<<<<<< HEAD
-=======
   The `qml.qinfo.purity` can be used to transform a QNode returning a state to a function that returns the purity:
 
   ```python3
@@ -127,7 +108,6 @@
   -0.5
   ```
 
->>>>>>> 95528000
 <h3>Improvements</h3>
 
 * Continuous integration checks are now performed for Python 3.11 and Torch v1.13. Python 3.7 is dropped.
@@ -155,8 +135,6 @@
 
 <h4>Return types project</h4>
 
-<<<<<<< HEAD
-=======
 * The autograd interface now supports devices with shot vectors.
   [#3374](https://github.com/PennyLaneAI/pennylane/pull/3374)
 
@@ -218,7 +196,6 @@
          [-0.37133333, -0.18566667,  0.        ,  0.        ,  0.18566667]])
   ```
 
->>>>>>> 95528000
 <h3>Breaking changes</h3>
 
 * The `log_base` attribute has been moved from `MeasurementProcess` to the new `_VnEntropy` and
@@ -251,12 +228,9 @@
   * `qml.tape.QuantumTape.stop_recording()`: Use `qml.QueuingManager.stop_recording()`
   * `qml.QueuingContext` is now `qml.QueuingManager`
   * `QueuingManager.safe_update_info` and `AnnotatedQueue.safe_update_info`: Use plain `update_info`
-<<<<<<< HEAD
-=======
   
 * `qml.transforms.measurement_grouping` has been deprecated. Use `qml.transforms.hamiltonian_expand` instead.
   [(#3417)](https://github.com/PennyLaneAI/pennylane/pull/3417)
->>>>>>> 95528000
 
 <h3>Documentation</h3>
 
