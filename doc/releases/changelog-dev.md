:orphan:

# Release 0.30.0-dev (development release)

<h3>New features since last release</h3>

* The `sample_state` function is added to `devices/qubit` that returns a series of samples based on a given
  state vector and a number of shots.
  [(#3720)](https://github.com/PennyLaneAI/pennylane/pull/3720)

* Added the needed functions and classes to simulate an ensemble of Rydberg atoms:
<<<<<<< HEAD
  * A new `RydbergHamiltonian` class is added, which contains the Hamiltonian of an ensemble of
    Rydberg atoms.
  * A new `rydberg_interaction` function is added, which returns a `RydbergHamiltonian` containing
    the Hamiltonian of the interaction of all the Rydberg atoms.
  * A new `rydberg_drive` function is added, which returns a `RydbergHamiltonian` containing
=======
  * A new internal `RydbergHamiltonian` class is added, which contains the Hamiltonian of an ensemble of
    Rydberg atoms.
  * A new user-facing `rydberg_interaction` function is added, which returns a `RydbergHamiltonian` containing
    the Hamiltonian of the interaction of all the Rydberg atoms.
  * A new user-facing `rydberg_drive` function is added, which returns a `RydbergHamiltonian` containing
>>>>>>> 2dde0ed3
    the Hamiltonian of the interaction between a driving laser field and a group of atoms.
  [(#3749)](https://github.com/PennyLaneAI/pennylane/pull/3749)

* Added `Operation.__truediv__` dunder method to be able to divide operators.
  [(#3749)](https://github.com/PennyLaneAI/pennylane/pull/3749)

* The `simulate` function added to `devices/qubit` now supports measuring expectation values of large observables such as
  `qml.Hamiltonian`, `qml.SparseHamiltonian`, `qml.Sum`.
  [(#3759)](https://github.com/PennyLaneAI/pennylane/pull/3759)

<h3>Improvements</h3>

* `Operator` now has a `has_generator` attribute that returns whether or not the operator
  has a generator defined. It is used in `qml.operation.has_gen`, improving its performance.
  [(#3875)](https://github.com/PennyLaneAI/pennylane/pull/3875)

* The custom JVP rules in PennyLane now also support non-scalar and mixed-shape tape parameters as
  well as multi-dimensional tape return types, like broadcasted `qml.probs`, for example.
  [(#3766)](https://github.com/PennyLaneAI/pennylane/pull/3766)

* The `qchem.jordan_wigner` function is extended to support more fermionic operator orders.
  [(#3754)](https://github.com/PennyLaneAI/pennylane/pull/3754)
  [(#3751)](https://github.com/PennyLaneAI/pennylane/pull/3751)

* `AdaptiveOptimizer` is updated to use non-default user-defined qnode arguments.
  [(#3765)](https://github.com/PennyLaneAI/pennylane/pull/3765)

* Use `TensorLike` type in `Operator` dunder methods.
  [(#3749)](https://github.com/PennyLaneAI/pennylane/pull/3749)

<<<<<<< HEAD
=======
* The `apply_operation` function added to `devices/qubit` now supports broadcasting.
  [(#3852)](https://github.com/PennyLaneAI/pennylane/pull/3852)

* `qml.QubitStateVector.state_vector` now supports broadcasting.
  [(#3852)](https://github.com/PennyLaneAI/pennylane/pull/3852)
  
* `pennylane.devices.qubit.preprocess` now allows circuits with non-commuting observables.
  [(#3857)](https://github.com/PennyLaneAI/pennylane/pull/3857)

* When using Jax-jit with gradient transforms the trainable parameters are correctly set (instead of every parameter 
  to be set as trainable), and therefore the derivatives are computed more efficiently.
  [(#3697)](https://github.com/PennyLaneAI/pennylane/pull/3697)


>>>>>>> 2dde0ed3
<h3>Breaking changes</h3>

* An operation that implements a custom `generator` method, but does not always return a valid generator, also has
  to implement a `has_generator` property that reflects in which scenarios a generator will be returned.
  [(#3875)](https://github.com/PennyLaneAI/pennylane/pull/3875)
 
* Trainable parameters for the Jax interface are the parameters that are `JVPTracer`, defined by setting
  `argnums`. Previously, all JAX tracers, including those used for JIT compilation, were interpreted to be trainable.
  [(#3697)](https://github.com/PennyLaneAI/pennylane/pull/3697)

* The keyword argument `argnums` is now used for gradient transform using Jax, instead of `argnum`.
  `argnum` is automatically converted to `argnums` when using JAX, and will no longer be supported in v0.31.
  [(#3697)](https://github.com/PennyLaneAI/pennylane/pull/3697)
  [(#3847)](https://github.com/PennyLaneAI/pennylane/pull/3847)

* Made `qml.OrbitalRotation` and consequently `qml.GateFabric` consistent with the interleaved Jordan-Wigner ordering.
  Previously, they were consistent with the sequential Jordan-Wigner ordering.
  [(#3861)](https://github.com/PennyLaneAI/pennylane/pull/3861)

<h3>Deprecations</h3>

<h3>Documentation</h3>

* A typo was corrected in the documentation for introduction to `inspecting_circuits` and `chemistry`.
[(#3844)](https://github.com/PennyLaneAI/pennylane/pull/3844)

<h3>Bug fixes</h3>

* Fixed bug where the coefficients where not ordered correctly when summing a `ParametrizedHamiltonian`
  with other operators.
  [(#3749)](https://github.com/PennyLaneAI/pennylane/pull/3749)

<<<<<<< HEAD
=======
* The metric tensor transform is fully compatible with Jax and therefore users can provide multiple parameters.
  [(#3847)](https://github.com/PennyLaneAI/pennylane/pull/3847)

* Registers `math.ndim` and `math.shape` for built-ins and autograd to accomodate Autoray 0.6.1.
  [#3864](https://github.com/PennyLaneAI/pennylane/pull/3865)

* Ensure that `qml.data.load` returns datasets in a stable and expected order.
  [(#3856)](https://github.com/PennyLaneAI/pennylane/pull/3856)

* The `qml.equal` function now handles comparisons of `ParametrizedEvolution` operators.
  [(#3870)](https://github.com/PennyLaneAI/pennylane/pull/3870)

* Made `qml.OrbitalRotation` and consequently `qml.GateFabric` consistent with the interleaved Jordan-Wigner ordering.
  [(#3861)](https://github.com/PennyLaneAI/pennylane/pull/3861)


>>>>>>> 2dde0ed3
<h3>Contributors</h3>

This release contains contributions from (in alphabetical order):

Utkarsh Azad
Lillian M. A. Frederiksen
Soran Jahangiri
Christina Lee
Vincent Michaud-Rioux
Albert Mitjans
Romain Moyard
Mudit Pandey
Matthew Silverman
Jay Soni
David Wierichs<|MERGE_RESOLUTION|>--- conflicted
+++ resolved
@@ -9,19 +9,11 @@
   [(#3720)](https://github.com/PennyLaneAI/pennylane/pull/3720)
 
 * Added the needed functions and classes to simulate an ensemble of Rydberg atoms:
-<<<<<<< HEAD
-  * A new `RydbergHamiltonian` class is added, which contains the Hamiltonian of an ensemble of
-    Rydberg atoms.
-  * A new `rydberg_interaction` function is added, which returns a `RydbergHamiltonian` containing
-    the Hamiltonian of the interaction of all the Rydberg atoms.
-  * A new `rydberg_drive` function is added, which returns a `RydbergHamiltonian` containing
-=======
   * A new internal `RydbergHamiltonian` class is added, which contains the Hamiltonian of an ensemble of
     Rydberg atoms.
   * A new user-facing `rydberg_interaction` function is added, which returns a `RydbergHamiltonian` containing
     the Hamiltonian of the interaction of all the Rydberg atoms.
   * A new user-facing `rydberg_drive` function is added, which returns a `RydbergHamiltonian` containing
->>>>>>> 2dde0ed3
     the Hamiltonian of the interaction between a driving laser field and a group of atoms.
   [(#3749)](https://github.com/PennyLaneAI/pennylane/pull/3749)
 
@@ -52,8 +44,6 @@
 * Use `TensorLike` type in `Operator` dunder methods.
   [(#3749)](https://github.com/PennyLaneAI/pennylane/pull/3749)
 
-<<<<<<< HEAD
-=======
 * The `apply_operation` function added to `devices/qubit` now supports broadcasting.
   [(#3852)](https://github.com/PennyLaneAI/pennylane/pull/3852)
 
@@ -68,7 +58,6 @@
   [(#3697)](https://github.com/PennyLaneAI/pennylane/pull/3697)
 
 
->>>>>>> 2dde0ed3
 <h3>Breaking changes</h3>
 
 * An operation that implements a custom `generator` method, but does not always return a valid generator, also has
@@ -101,8 +90,6 @@
   with other operators.
   [(#3749)](https://github.com/PennyLaneAI/pennylane/pull/3749)
 
-<<<<<<< HEAD
-=======
 * The metric tensor transform is fully compatible with Jax and therefore users can provide multiple parameters.
   [(#3847)](https://github.com/PennyLaneAI/pennylane/pull/3847)
 
@@ -119,7 +106,6 @@
   [(#3861)](https://github.com/PennyLaneAI/pennylane/pull/3861)
 
 
->>>>>>> 2dde0ed3
 <h3>Contributors</h3>
 
 This release contains contributions from (in alphabetical order):
