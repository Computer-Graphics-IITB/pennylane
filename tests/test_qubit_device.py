--- conflicted
+++ resolved
@@ -29,13 +29,9 @@
     Sample,
     State,
     Variance,
-<<<<<<< HEAD
     state,
 )
-=======
-)
 from pennylane.tape import QuantumScript
->>>>>>> bdff3e81
 from pennylane.wires import Wires
 
 mock_qubit_device_paulis = ["PauliX", "PauliY", "PauliZ"]
