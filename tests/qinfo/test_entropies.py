# Copyright 2022 Xanadu Quantum Technologies Inc.

# Licensed under the Apache License, Version 2.0 (the "License");
# you may not use this file except in compliance with the License.
# You may obtain a copy of the License at

#     http://www.apache.org/licenses/LICENSE-2.0

# Unless required by applicable law or agreed to in writing, software
# distributed under the License is distributed on an "AS IS" BASIS,
# WITHOUT WARRANTIES OR CONDITIONS OF ANY KIND, either express or implied.
# See the License for the specific language governing permissions and
# limitations under the License.
"""Unit tests for differentiable quantum entropies.
"""

import pytest

import pennylane as qml
from pennylane import numpy as np

pytestmark = pytest.mark.all_interfaces

tf = pytest.importorskip("tensorflow", minversion="2.1")
torch = pytest.importorskip("torch")
jax = pytest.importorskip("jax")


class TestVonNeumannEntropy:
    """Tests for creating a density matrix from state vectors."""

    single_wires_list = [
        [0],
        [1],
    ]

    base = [2, np.exp(1), 10]

    check_state = [True, False]

    parameters = np.linspace(0, 2 * np.pi, 50)
    devices = ["default.qubit", "default.mixed"]

    @pytest.mark.parametrize("wires", single_wires_list)
    @pytest.mark.parametrize("param", parameters)
    @pytest.mark.parametrize("device", devices)
    @pytest.mark.parametrize("base", base)
    def test_IsingXX_qnode_transform_entropy(self, param, wires, device, base):
        """Test entropy for a QNode numpy."""

        dev = qml.device(device, wires=2)

        @qml.qnode(dev)
        def circuit_state(x):
            qml.IsingXX(x, wires=[0, 1])
            return qml.state()

        entropy = qml.qinfo.vn_entropy_transform(circuit_state, indices=wires, base=base)(param)

        eig_1 = (1 + np.sqrt(1 - 4 * np.cos(param / 2) ** 2 * np.sin(param / 2) ** 2)) / 2
        eig_2 = (1 - np.sqrt(1 - 4 * np.cos(param / 2) ** 2 * np.sin(param / 2) ** 2)) / 2
        eigs = [eig_1, eig_2]
        eigs = [eig for eig in eigs if eig > 0]

        expected_entropy = eigs * np.log(eigs)

        expected_entropy = -np.sum(expected_entropy) / np.log(base)
        assert qml.math.allclose(entropy, expected_entropy)

    @pytest.mark.autograd
    @pytest.mark.parametrize("wires", single_wires_list)
    @pytest.mark.parametrize("param", parameters)
    @pytest.mark.parametrize("base", base)
    def test_IsingXX_qnode_transform_entropy_grad(self, param, wires, base):
        """Test entropy for a QNode gradient with autograd."""

        dev = qml.device("default.qubit", wires=2)

        @qml.qnode(dev, diff_method="backprop")
        def circuit_state(x):
            qml.IsingXX(x, wires=[0, 1])
            return qml.state()

        grad_entropy = qml.grad(
            qml.qinfo.vn_entropy_transform(circuit_state, indices=wires, base=base)
        )(param)

        eig_1 = (1 + np.sqrt(1 - 4 * np.cos(param / 2) ** 2 * np.sin(param / 2) ** 2)) / 2
        eig_2 = (1 - np.sqrt(1 - 4 * np.cos(param / 2) ** 2 * np.sin(param / 2) ** 2)) / 2
        eigs = [eig_1, eig_2]
        eigs = np.maximum(eigs, 1e-08)

        grad_expected_entropy = -(
            (np.log(eigs[0]) + 1)
            * (
                np.sin(param / 2) ** 3 * np.cos(param / 2)
                - np.sin(param / 2) * np.cos(param / 2) ** 3
            )
            / np.sqrt(1 - 4 * np.cos(param / 2) ** 2 * np.sin(param / 2) ** 2)
        ) - (
            (np.log(eigs[1]) + 1)
            * (
                np.sin(param / 2)
                * np.cos(param / 2)
                * (np.cos(param / 2) ** 2 - np.sin(param / 2) ** 2)
            )
            / np.sqrt(1 - 4 * np.cos(param / 2) ** 2 * np.sin(param / 2) ** 2)
        )

        assert qml.math.allclose(grad_entropy, grad_expected_entropy / np.log(base))

    @pytest.mark.torch
    @pytest.mark.parametrize("wires", single_wires_list)
    @pytest.mark.parametrize("param", parameters)
    @pytest.mark.parametrize("device", devices)
    @pytest.mark.parametrize("base", base)
    def test_IsingXX_qnode_transform_torch_entropy(self, param, wires, device, base):
        """Test entropy for a QNode with torch interface."""
        import torch

        dev = qml.device(device, wires=2)

        @qml.qnode(dev, interface="torch")
        def circuit_state(x):
            qml.IsingXX(x, wires=[0, 1])
            return qml.state()

        entropy = qml.qinfo.vn_entropy_transform(circuit_state, indices=wires, base=base)(
            torch.tensor(param)
        )

        eig_1 = (1 + np.sqrt(1 - 4 * np.cos(param / 2) ** 2 * np.sin(param / 2) ** 2)) / 2
        eig_2 = (1 - np.sqrt(1 - 4 * np.cos(param / 2) ** 2 * np.sin(param / 2) ** 2)) / 2
        eigs = [eig_1, eig_2]
        eigs = [eig for eig in eigs if eig > 0]

        expected_entropy = eigs * np.log(eigs)

        expected_entropy = -np.sum(expected_entropy) / np.log(base)

        assert qml.math.allclose(entropy, expected_entropy)

    @pytest.mark.torch
    @pytest.mark.parametrize("wires", single_wires_list)
    @pytest.mark.parametrize("param", parameters)
    @pytest.mark.parametrize("base", base)
    def test_IsingXX_qnode_transform_entropy_grad_torch(self, param, wires, base):
        """Test entropy for a QNode gradient with torch."""
        import torch

        dev = qml.device("default.qubit", wires=2)

        @qml.qnode(dev, interface="torch", diff_method="backprop")
        def circuit_state(x):
            qml.IsingXX(x, wires=[0, 1])
            return qml.state()

        eig_1 = (1 + np.sqrt(1 - 4 * np.cos(param / 2) ** 2 * np.sin(param / 2) ** 2)) / 2
        eig_2 = (1 - np.sqrt(1 - 4 * np.cos(param / 2) ** 2 * np.sin(param / 2) ** 2)) / 2
        eigs = [eig_1, eig_2]
        eigs = np.maximum(eigs, 1e-08)

        grad_expected_entropy = -(
            (np.log(eigs[0]) + 1)
            * (
                np.sin(param / 2) ** 3 * np.cos(param / 2)
                - np.sin(param / 2) * np.cos(param / 2) ** 3
            )
            / np.sqrt(1 - 4 * np.cos(param / 2) ** 2 * np.sin(param / 2) ** 2)
        ) - (
            (np.log(eigs[1]) + 1)
            * (
                np.sin(param / 2)
                * np.cos(param / 2)
                * (np.cos(param / 2) ** 2 - np.sin(param / 2) ** 2)
            )
            / np.sqrt(1 - 4 * np.cos(param / 2) ** 2 * np.sin(param / 2) ** 2)
        )

        param = torch.tensor(param, dtype=torch.float64, requires_grad=True)
        entropy = qml.qinfo.vn_entropy_transform(circuit_state, indices=wires, base=base)(param)
        entropy.backward()
        grad_entropy = param.grad

        assert qml.math.allclose(grad_entropy, grad_expected_entropy / np.log(base))

    @pytest.mark.tf
    @pytest.mark.parametrize("wires", single_wires_list)
    @pytest.mark.parametrize("param", parameters)
    @pytest.mark.parametrize("device", devices)
    @pytest.mark.parametrize("base", base)
    def test_IsingXX_qnode_transform_tf_entropy(self, param, wires, device, base):
        """Test entropy for a QNode with tf interface."""
        import tensorflow as tf

        dev = qml.device(device, wires=2)

        @qml.qnode(dev, interface="tf")
        def circuit_state(x):
            qml.IsingXX(x, wires=[0, 1])
            return qml.state()

        entropy = qml.qinfo.vn_entropy_transform(circuit_state, indices=wires, base=base)(
            tf.Variable(param)
        )

        eig_1 = (1 + np.sqrt(1 - 4 * np.cos(param / 2) ** 2 * np.sin(param / 2) ** 2)) / 2
        eig_2 = (1 - np.sqrt(1 - 4 * np.cos(param / 2) ** 2 * np.sin(param / 2) ** 2)) / 2
        eigs = [eig_1, eig_2]
        eigs = [eig for eig in eigs if eig > 0]

        expected_entropy = eigs * np.log(eigs)

        expected_entropy = -np.sum(expected_entropy)

        assert qml.math.allclose(entropy, expected_entropy / np.log(base))

    @pytest.mark.tf
    @pytest.mark.parametrize("wires", single_wires_list)
    @pytest.mark.parametrize("param", parameters)
    @pytest.mark.parametrize("base", base)
    def test_IsingXX_qnode_transform_entropy_grad_tf(self, param, wires, base):
        """Test entropy for a QNode gradient with tf."""
        import tensorflow as tf

        dev = qml.device("default.qubit", wires=2)

        @qml.qnode(dev, interface="tf", diff_method="backprop")
        def circuit_state(x):
            qml.IsingXX(x, wires=[0, 1])
            return qml.state()

        param = tf.Variable(param)
        with tf.GradientTape() as tape:
            entropy = qml.qinfo.vn_entropy_transform(circuit_state, indices=wires, base=base)(param)

        grad_entropy = tape.gradient(entropy, param)

        eig_1 = (1 + np.sqrt(1 - 4 * np.cos(param / 2) ** 2 * np.sin(param / 2) ** 2)) / 2
        eig_2 = (1 - np.sqrt(1 - 4 * np.cos(param / 2) ** 2 * np.sin(param / 2) ** 2)) / 2
        eigs = [eig_1, eig_2]
        eigs = np.maximum(eigs, 1e-08)

        grad_expected_entropy = -(
            (np.log(eigs[0]) + 1)
            * (
                np.sin(param / 2) ** 3 * np.cos(param / 2)
                - np.sin(param / 2) * np.cos(param / 2) ** 3
            )
            / np.sqrt(1 - 4 * np.cos(param / 2) ** 2 * np.sin(param / 2) ** 2)
        ) - (
            (np.log(eigs[1]) + 1)
            * (
                np.sin(param / 2)
                * np.cos(param / 2)
                * (np.cos(param / 2) ** 2 - np.sin(param / 2) ** 2)
            )
            / np.sqrt(1 - 4 * np.cos(param / 2) ** 2 * np.sin(param / 2) ** 2)
        )

        assert qml.math.allclose(grad_entropy, grad_expected_entropy / np.log(base))

    @pytest.mark.jax
    @pytest.mark.parametrize("wires", single_wires_list)
    @pytest.mark.parametrize("param", parameters)
    @pytest.mark.parametrize("device", devices)
    @pytest.mark.parametrize("base", base)
    def test_IsingXX_qnode_transform_jax_entropy(self, param, wires, device, base):
        """Test entropy for a QNode with jax interface."""
        import jax.numpy as jnp

        dev = qml.device(device, wires=2)

        @qml.qnode(dev, interface="jax")
        def circuit_state(x):
            qml.IsingXX(x, wires=[0, 1])
            return qml.state()

        entropy = qml.qinfo.vn_entropy_transform(circuit_state, indices=wires, base=base)(
            jnp.array(param)
        )

        eig_1 = (1 + np.sqrt(1 - 4 * np.cos(param / 2) ** 2 * np.sin(param / 2) ** 2)) / 2
        eig_2 = (1 - np.sqrt(1 - 4 * np.cos(param / 2) ** 2 * np.sin(param / 2) ** 2)) / 2
        eigs = [eig_1, eig_2]
        eigs = [eig for eig in eigs if eig > 0]

        expected_entropy = eigs * np.log(eigs)

        expected_entropy = -np.sum(expected_entropy) / np.log(base)

        assert qml.math.allclose(entropy, expected_entropy)

    @pytest.mark.jax
    @pytest.mark.parametrize("wires", single_wires_list)
    @pytest.mark.parametrize("param", parameters)
    @pytest.mark.parametrize("base", base)
    def test_IsingXX_qnode_transform_entropy_grad_jax(self, param, wires, base):
        """Test entropy for a QNode gradient with Jax."""
        import jax

        dev = qml.device("default.qubit", wires=2)

        @qml.qnode(dev, interface="jax", diff_method="backprop")
        def circuit_state(x):
            qml.IsingXX(x, wires=[0, 1])
            return qml.state()

        grad_entropy = jax.grad(
            qml.qinfo.vn_entropy_transform(circuit_state, indices=wires, base=base)
        )(jax.numpy.array(param))

        eig_1 = (1 + np.sqrt(1 - 4 * np.cos(param / 2) ** 2 * np.sin(param / 2) ** 2)) / 2
        eig_2 = (1 - np.sqrt(1 - 4 * np.cos(param / 2) ** 2 * np.sin(param / 2) ** 2)) / 2
        eigs = [eig_1, eig_2]
        eigs = np.maximum(eigs, 1e-08)

        grad_expected_entropy = -(
            (np.log(eigs[0]) + 1)
            * (
                np.sin(param / 2) ** 3 * np.cos(param / 2)
                - np.sin(param / 2) * np.cos(param / 2) ** 3
            )
            / np.sqrt(1 - 4 * np.cos(param / 2) ** 2 * np.sin(param / 2) ** 2)
        ) - (
            (np.log(eigs[1]) + 1)
            * (
                np.sin(param / 2)
                * np.cos(param / 2)
                * (np.cos(param / 2) ** 2 - np.sin(param / 2) ** 2)
            )
            / np.sqrt(1 - 4 * np.cos(param / 2) ** 2 * np.sin(param / 2) ** 2)
        )

        assert qml.math.allclose(
            grad_entropy, grad_expected_entropy / np.log(base), rtol=1e-04, atol=1e-05
        )

    @pytest.mark.jax
    @pytest.mark.parametrize("wires", single_wires_list)
    @pytest.mark.parametrize("param", parameters)
    @pytest.mark.parametrize("base", base)
    def test_IsingXX_qnode_transform_jax_jit_entropy(self, param, wires, base):
        """Test entropy for a QNode with jax-jit interface."""
        import jax
        import jax.numpy as jnp

        dev = qml.device("default.qubit", wires=2)

        @qml.qnode(dev, interface="jax-jit")
        def circuit_state(x):
            qml.IsingXX(x, wires=[0, 1])
            return qml.state()

        entropy = jax.jit(qml.qinfo.vn_entropy_transform(circuit_state, indices=wires, base=base))(
            jnp.array(param)
        )

        eig_1 = (1 + np.sqrt(1 - 4 * np.cos(param / 2) ** 2 * np.sin(param / 2) ** 2)) / 2
        eig_2 = (1 - np.sqrt(1 - 4 * np.cos(param / 2) ** 2 * np.sin(param / 2) ** 2)) / 2
        eigs = [eig_1, eig_2]
        eigs = [eig for eig in eigs if eig > 0]

        expected_entropy = eigs * np.log(eigs)

        expected_entropy = -np.sum(expected_entropy) / np.log(base)

        assert qml.math.allclose(entropy, expected_entropy)

    @pytest.mark.jax
    @pytest.mark.parametrize("wires", single_wires_list)
    @pytest.mark.parametrize("param", parameters)
    @pytest.mark.parametrize("base", base)
    def test_IsingXX_qnode_transform_entropy_grad_jax_jit(self, param, wires, base):
        """Test entropy for a QNode gradient with Jax-jit."""
        import jax

        dev = qml.device("default.qubit", wires=2)

        @qml.qnode(dev, interface="jax-jit", diff_method="backprop")
        def circuit_state(x):
            qml.IsingXX(x, wires=[0, 1])
            return qml.state()

        grad_entropy = jax.jit(
            jax.grad(qml.qinfo.vn_entropy_transform(circuit_state, indices=wires, base=base))
        )(jax.numpy.array(param))

        eig_1 = (1 + np.sqrt(1 - 4 * np.cos(param / 2) ** 2 * np.sin(param / 2) ** 2)) / 2
        eig_2 = (1 - np.sqrt(1 - 4 * np.cos(param / 2) ** 2 * np.sin(param / 2) ** 2)) / 2
        eigs = [eig_1, eig_2]
        eigs = np.maximum(eigs, 1e-08)

        grad_expected_entropy = -(
            (np.log(eigs[0]) + 1)
            * (
                np.sin(param / 2) ** 3 * np.cos(param / 2)
                - np.sin(param / 2) * np.cos(param / 2) ** 3
            )
            / np.sqrt(1 - 4 * np.cos(param / 2) ** 2 * np.sin(param / 2) ** 2)
        ) - (
            (np.log(eigs[1]) + 1)
            * (
                np.sin(param / 2)
                * np.cos(param / 2)
                * (np.cos(param / 2) ** 2 - np.sin(param / 2) ** 2)
            )
            / np.sqrt(1 - 4 * np.cos(param / 2) ** 2 * np.sin(param / 2) ** 2)
        )

<<<<<<< HEAD
        assert qml.math.allclose(grad_entropy, grad_expected_entropy, rtol=1e-04, atol=1e-05)


class TestMutualInformation:
    """Tests for the mutual information functions"""

    @pytest.mark.parametrize("device", ["default.qubit", "default.mixed"])
    @pytest.mark.parametrize("interface", ["autograd", "jax", "tf", "torch"])
    @pytest.mark.parametrize(
        "params", [np.array([0, 0]), np.array([0.3, 0.4]), np.array([0.6, 0.8])]
    )
    def test_qnode_state(self, device, interface, params):
        """Test that mutual information works for QNodes that return the state"""
        dev = qml.device(device, wires=2)

        @qml.qnode(dev, interface=interface)
        def circuit(params):
            qml.RY(params[0], wires=0)
            qml.RY(params[1], wires=1)
            qml.CNOT(wires=[0, 1])
            return qml.state()

        actual = qml.qinfo.mutual_info_transform(circuit, indices0=[0], indices1=[1])(params)

        # compare QNode results with the results of computing directly from the state
        state = circuit(params)
        expected = qml.math.to_mutual_info(state, indices0=[0], indices1=[1])

        assert np.allclose(actual, expected)

    @pytest.mark.parametrize("device", ["default.qubit", "default.mixed"])
    @pytest.mark.parametrize("interface", ["autograd", "jax", "tf", "torch"])
    @pytest.mark.parametrize(
        "params", [np.array([0, 0]), np.array([0.3, 0.4]), np.array([0.6, 0.8])]
    )
    def test_qnode_mutual_info(self, device, interface, params):
        """Test that mutual information works for QNodes that directly return it"""
        dev = qml.device(device, wires=2)

        @qml.qnode(dev, interface=interface)
        def circuit_mutual_info(params):
            qml.RY(params[0], wires=0)
            qml.RY(params[1], wires=1)
            qml.CNOT(wires=[0, 1])
            return qml.mutual_info(wires0=[0], wires1=[1])

        @qml.qnode(dev, interface=interface)
        def circuit_state(params):
            qml.RY(params[0], wires=0)
            qml.RY(params[1], wires=1)
            qml.CNOT(wires=[0, 1])
            return qml.state()

        actual = circuit_mutual_info(params)

        # compare QNode results with the results of computing directly from the state
        state = circuit_state(params)
        expected = qml.math.to_mutual_info(state, indices0=[0], indices1=[1])

        assert np.allclose(actual, expected)

    @pytest.mark.autograd
    @pytest.mark.parametrize("param", np.linspace(0, 2 * np.pi, 16))
    def test_qnode_grad(self, param):
        """Test that the gradient of mutual information works for QNodes
        with the autograd interface"""
        dev = qml.device("default.qubit", wires=2)

        @qml.qnode(dev, interface="autograd")
        def circuit(param):
            qml.RY(param, wires=0)
            qml.CNOT(wires=[0, 1])
            return qml.mutual_info(wires0=[0], wires1=[1])

        if param == 0:
            # we don't allow gradients to flow through the discontinuity at 0
            expected = 0
        else:
            expected = np.sin(param) * (
                np.log(np.cos(param / 2) ** 2) - np.log(np.sin(param / 2) ** 2)
            )

        actual = qml.grad(circuit)(param)
        assert np.allclose(actual, expected)

    @pytest.mark.jax
    @pytest.mark.parametrize("param", np.linspace(0, 2 * np.pi, 16))
    def test_qnode_grad_jax(self, param):
        """Test that the gradient of mutual information works for QNodes
        with the JAX interface"""
        import jax.numpy as jnp

        dev = qml.device("default.qubit", wires=2)

        param = jnp.array(param)

        @qml.qnode(dev, interface="jax")
        def circuit(param):
            qml.RY(param, wires=0)
            qml.CNOT(wires=[0, 1])
            return qml.mutual_info(wires0=[0], wires1=[1])

        if param == 0:
            # we don't allow gradients to flow through the discontinuity at 0
            expected = 0
        else:
            expected = jnp.sin(param) * (
                jnp.log(jnp.cos(param / 2) ** 2) - jnp.log(jnp.sin(param / 2) ** 2)
            )

        actual = jax.grad(circuit)(param)
        assert np.allclose(actual, expected)

    @pytest.mark.tf
    @pytest.mark.parametrize("param", np.linspace(0, 2 * np.pi, 16))
    def test_qnode_grad_tf(self, param):
        """Test that the gradient of mutual information works for QNodes
        with the tensorflow interface"""
        dev = qml.device("default.qubit", wires=2)

        param = tf.Variable(param)

        @qml.qnode(dev, interface="tensorflow")
        def circuit(param):
            qml.RY(param, wires=0)
            qml.CNOT(wires=[0, 1])
            return qml.mutual_info(wires0=[0], wires1=[1])

        if param == 0:
            # we don't allow gradients to flow through the discontinuity at 0
            expected = 0
        else:
            expected = np.sin(param) * (
                np.log(np.cos(param / 2) ** 2) - np.log(np.sin(param / 2) ** 2)
            )

        with tf.GradientTape() as tape:
            out = circuit(param)

        actual = tape.gradient(out, param)
        assert np.allclose(actual, expected)

    @pytest.mark.torch
    @pytest.mark.parametrize("param", np.linspace(0, 2 * np.pi, 16))
    def test_qnode_grad_torch(self, param):
        """Test that the gradient of mutual information works for QNodes
        with the torch interface"""
        dev = qml.device("default.qubit", wires=2)

        @qml.qnode(dev, interface="torch")
        def circuit(param):
            qml.RY(param, wires=0)
            qml.CNOT(wires=[0, 1])
            return qml.mutual_info(wires0=[0], wires1=[1])

        if param == 0:
            # we don't allow gradients to flow through the discontinuity at 0
            expected = 0
        else:
            expected = np.sin(param) * (
                np.log(np.cos(param / 2) ** 2) - np.log(np.sin(param / 2) ** 2)
            )

        param = torch.tensor(param, requires_grad=True)
        out = circuit(param)
        out.backward()

        actual = param.grad
        assert np.allclose(actual, expected)
=======
        assert qml.math.allclose(
            grad_entropy, grad_expected_entropy / np.log(base), rtol=1e-04, atol=1e-05
        )
>>>>>>> 28d6d22f
<|MERGE_RESOLUTION|>--- conflicted
+++ resolved
@@ -343,9 +343,6 @@
     def test_IsingXX_qnode_transform_jax_jit_entropy(self, param, wires, base):
         """Test entropy for a QNode with jax-jit interface."""
         import jax
-        import jax.numpy as jnp
-
-        dev = qml.device("default.qubit", wires=2)
 
         @qml.qnode(dev, interface="jax-jit")
         def circuit_state(x):
@@ -408,8 +405,9 @@
             / np.sqrt(1 - 4 * np.cos(param / 2) ** 2 * np.sin(param / 2) ** 2)
         )
 
-<<<<<<< HEAD
-        assert qml.math.allclose(grad_entropy, grad_expected_entropy, rtol=1e-04, atol=1e-05)
+        assert qml.math.allclose(
+            grad_entropy, grad_expected_entropy / np.log(base), rtol=1e-04, atol=1e-05
+        )
 
 
 class TestMutualInformation:
@@ -577,9 +575,4 @@
         out.backward()
 
         actual = param.grad
-        assert np.allclose(actual, expected)
-=======
-        assert qml.math.allclose(
-            grad_entropy, grad_expected_entropy / np.log(base), rtol=1e-04, atol=1e-05
-        )
->>>>>>> 28d6d22f
+        assert np.allclose(actual, expected)