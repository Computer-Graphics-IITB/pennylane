--- conflicted
+++ resolved
@@ -99,7 +99,6 @@
         assert np.allclose(res, n_wires * np.ones((n_params, n_params)))
 
 
-<<<<<<< HEAD
 def test_quantum_fisher_info():
     """Integration test of quantum fisher information matrix CFIM. This is just calling ``qml.metric_tensor`` and multiplying by a factor of 4"""
 
@@ -121,10 +120,7 @@
     assert np.allclose(QFIM, QFIM1)
 
 
-class TestInterfaces:
-=======
 class TestInterfacesClassicalFisher:
->>>>>>> 3bddb42f
     """Integration tests for the classical fisher information matrix CFIM"""
 
     @pytest.mark.autograd
