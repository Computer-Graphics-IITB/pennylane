--- conflicted
+++ resolved
@@ -1,7 +1,6 @@
 import numpy as np
 import pytest
 
-<<<<<<< HEAD
 from pennylane.data.attributes import (
     DatasetArray,
     DatasetDict,
@@ -11,9 +10,7 @@
     DatasetString,
     DatasetWires,
 )
-=======
 from pennylane.data.attributes import DatasetArray, DatasetScalar, DatasetString, DatasetNone
->>>>>>> 341efd45
 from pennylane.data.base.attribute import match_obj_type
 from pennylane.wires import Wires
 
