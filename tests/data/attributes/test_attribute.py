--- conflicted
+++ resolved
@@ -6,14 +6,10 @@
     DatasetNone,
     DatasetScalar,
     DatasetString,
-<<<<<<< HEAD
     DatasetOperator,
-=======
->>>>>>> a41a402c
 )
 from pennylane.data.attributes import DatasetArray, DatasetScalar, DatasetString, DatasetNone
 from pennylane.data.base.attribute import match_obj_type
-import pennylane as qml
 
 
 @pytest.mark.parametrize(
