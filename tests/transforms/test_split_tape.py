--- conflicted
+++ resolved
@@ -156,8 +156,6 @@
 
         assert all(qml.math.allclose(o, e) for o, e in zip(output, expval))
 
-<<<<<<< HEAD
-=======
     @pytest.mark.parametrize(("tape", "output"), zip(TAPES, OUTPUTS))
     def test_no_grouping(self, tape, output):
         """Tests that the split_tape transform returns the correct value
@@ -267,7 +265,6 @@
         for m1_list, m2_list in zip([tape.measurements for tape in tapes], grouped_measurements):
             assert all(qml.equal(m1, m2) for m1, m2 in zip(m1_list, m2_list))
 
->>>>>>> 71c810f5
     def test_number_of_tapes(self):
         """Tests the correct number of quantum tapes are produced."""
 
