# Copyright 2018-2020 Xanadu Quantum Technologies Inc.

# Licensed under the Apache License, Version 2.0 (the "License");
# you may not use this file except in compliance with the License.
# You may obtain a copy of the License at

#     http://www.apache.org/licenses/LICENSE-2.0

# Unless required by applicable law or agreed to in writing, software
# distributed under the License is distributed on an "AS IS" BASIS,
# WITHOUT WARRANTIES OR CONDITIONS OF ANY KIND, either express or implied.
# See the License for the specific language governing permissions and
# limitations under the License.

import numpy as np
import pytest

import pennylane as qml
from pennylane import numpy as pnp
<<<<<<< HEAD
from pennylane.tape import QuantumScript, QuantumTape
from pennylane.transforms import hamiltonian_expand, sum_expand
=======
from pennylane.tape import QuantumScript
>>>>>>> d9d79c73

dev = qml.device("default.qubit", wires=4)
"""Defines the device used for all tests"""


"""Defines circuits to be used in queueing/output tests"""
<<<<<<< HEAD
with QuantumTape() as h_tape1:
=======

with qml.queuing.AnnotatedQueue() as q_tape1:
>>>>>>> d9d79c73
    qml.PauliX(0)
    H1 = qml.Hamiltonian([1.5], [qml.PauliZ(0) @ qml.PauliZ(1)])
    qml.expval(H1)
tape1 = QuantumScript.from_queue(q_tape1)

<<<<<<< HEAD
with QuantumTape() as h_tape2:
=======
with qml.queuing.AnnotatedQueue() as q_tape2:
>>>>>>> d9d79c73
    qml.Hadamard(0)
    qml.Hadamard(1)
    qml.PauliZ(1)
    qml.PauliX(2)
    H2 = qml.Hamiltonian(
        [1, 3, -2, 1, 1],
        [
            qml.PauliX(0) @ qml.PauliZ(2),
            qml.PauliZ(2),
            qml.PauliX(0),
            qml.PauliX(2),
            qml.PauliZ(0) @ qml.PauliX(1),
        ],
    )
    qml.expval(H2)
tape2 = QuantumScript.from_queue(q_tape2)

H3 = 1.5 * qml.PauliZ(0) @ qml.PauliZ(1) + 0.3 * qml.PauliX(1)

<<<<<<< HEAD
with QuantumTape() as h_tape3:
=======
with qml.queuing.AnnotatedQueue() as q3:
>>>>>>> d9d79c73
    qml.PauliX(0)
    qml.expval(H3)


tape3 = QuantumScript.from_queue(q3)
H4 = (
    qml.PauliX(0) @ qml.PauliZ(2)
    + 3 * qml.PauliZ(2)
    - 2 * qml.PauliX(0)
    + qml.PauliZ(2)
    + qml.PauliZ(2)
)
H4 += qml.PauliZ(0) @ qml.PauliX(1) @ qml.PauliY(2)

<<<<<<< HEAD
with QuantumTape() as h_tape4:
=======
with qml.queuing.AnnotatedQueue() as q4:
>>>>>>> d9d79c73
    qml.Hadamard(0)
    qml.Hadamard(1)
    qml.PauliZ(1)
    qml.PauliX(2)

    qml.expval(H4)

<<<<<<< HEAD
TAPES = [h_tape1, h_tape2, h_tape3, h_tape4]
=======
tape4 = QuantumScript.from_queue(q4)
TAPES = [tape1, tape2, tape3, tape4]
>>>>>>> d9d79c73
OUTPUTS = [-1.5, -6, -1.5, -8]


class TestHamiltonianExpand:
    """Tests for the hamiltonian_expand transform"""

    def test_ham_with_no_terms_raises(self):
        """Tests that the hamiltonian_expand transform raises an error for a Hamiltonian with no terms."""
        mps = [qml.expval(qml.Hamiltonian([], []))]
        qscript = QuantumScript([], mps)

        with pytest.raises(
            ValueError,
            match="The Hamiltonian in the tape has no terms defined - cannot perform the Hamiltonian expansion.",
        ):
            qml.transforms.hamiltonian_expand(qscript)

    @pytest.mark.parametrize(("tape", "output"), zip(TAPES, OUTPUTS))
    def test_hamiltonians(self, tape, output):
        """Tests that the hamiltonian_expand transform returns the correct value"""

        tapes, fn = hamiltonian_expand(tape)
        results = dev.batch_execute(tapes)
        expval = fn(results)

        assert np.isclose(output, expval)

        qs = QuantumScript(tape.operations, tape.measurements)
<<<<<<< HEAD
        tapes, fn = hamiltonian_expand(qs)
=======
        tapes, fn = qml.transforms.hamiltonian_expand(qs)
>>>>>>> d9d79c73
        results = dev.batch_execute(tapes)
        expval = fn(results)

        assert np.isclose(output, expval)
        assert type(results[0]) == type(expval)

    @pytest.mark.parametrize(("tape", "output"), zip(TAPES, OUTPUTS))
    def test_hamiltonians_no_grouping(self, tape, output):
        """Tests that the hamiltonian_expand transform returns the correct value
        if we switch grouping off"""

        tapes, fn = hamiltonian_expand(tape, group=False)
        results = dev.batch_execute(tapes)
        expval = fn(results)

        assert np.isclose(output, expval)

        qs = QuantumScript(tape.operations, tape.measurements)
<<<<<<< HEAD
        tapes, fn = hamiltonian_expand(qs, group=False)
=======
        tapes, fn = qml.transforms.hamiltonian_expand(qs, group=False)
>>>>>>> d9d79c73
        results = dev.batch_execute(tapes)
        expval = fn(results)

        assert np.isclose(output, expval)
        assert type(results[0]) == type(expval)

    def test_grouping_is_used(self):
        """Test that the grouping in a Hamiltonian is used"""
        H = qml.Hamiltonian(
            [1.0, 2.0, 3.0], [qml.PauliZ(0), qml.PauliX(1), qml.PauliX(0)], grouping_type="qwc"
        )
        assert H.grouping_indices is not None

<<<<<<< HEAD
        with QuantumTape() as tape:
=======
        with qml.queuing.AnnotatedQueue() as q:
>>>>>>> d9d79c73
            qml.Hadamard(wires=0)
            qml.CNOT(wires=[0, 1])
            qml.PauliX(wires=2)
            qml.expval(H)

<<<<<<< HEAD
        tapes, fn = hamiltonian_expand(tape, group=False)
        assert len(tapes) == 2

        qs = QuantumScript(tape.operations, tape.measurements)
        tapes, fn = hamiltonian_expand(qs, group=False)
=======
        tape = QuantumScript.from_queue(q)
        tapes, fn = qml.transforms.hamiltonian_expand(tape, group=False)
        assert len(tapes) == 2

        qs = QuantumScript(tape.operations, tape.measurements)
        tapes, fn = qml.transforms.hamiltonian_expand(qs, group=False)
>>>>>>> d9d79c73
        assert len(tapes) == 2

    def test_number_of_tapes(self):
        """Tests that the the correct number of tapes is produced"""

        H = qml.Hamiltonian([1.0, 2.0, 3.0], [qml.PauliZ(0), qml.PauliX(1), qml.PauliX(0)])

<<<<<<< HEAD
        with QuantumTape() as tape:
=======
        with qml.queuing.AnnotatedQueue() as q:
>>>>>>> d9d79c73
            qml.Hadamard(wires=0)
            qml.CNOT(wires=[0, 1])
            qml.PauliX(wires=2)
            qml.expval(H)

<<<<<<< HEAD
        tapes, fn = hamiltonian_expand(tape, group=False)
=======
        tape = QuantumScript.from_queue(q)
        tapes, fn = qml.transforms.hamiltonian_expand(tape, group=False)
>>>>>>> d9d79c73
        assert len(tapes) == 3

        tapes, fn = hamiltonian_expand(tape, group=True)
        assert len(tapes) == 2

    def test_number_of_qscripts(self):
        """Tests the correct number of quantum scripts are produced."""

        H = qml.Hamiltonian([1.0, 2.0, 3.0], [qml.PauliZ(0), qml.PauliX(1), qml.PauliX(0)])
        qs = QuantumScript(measurements=[qml.expval(H)])

        tapes, fn = hamiltonian_expand(qs, group=False)
        assert len(tapes) == 3

        tapes, fn = hamiltonian_expand(qs, group=True)
        assert len(tapes) == 2

    def test_hamiltonian_error(self):
<<<<<<< HEAD

        with QuantumTape() as tape:
            qml.expval(qml.PauliZ(0))
=======
        """Tests that the script passed to hamiltonian_expand must end with a hamiltonian."""
        qscript = QuantumScript(measurements=[qml.expval(qml.PauliZ(0))])
>>>>>>> d9d79c73

        with pytest.raises(ValueError, match=r"Passed tape must end in"):
            tapes, fn = qml.transforms.hamiltonian_expand(qscript)

    @pytest.mark.autograd
    def test_hamiltonian_dif_autograd(self, tol):
        """Tests that the hamiltonian_expand tape transform is differentiable with the Autograd interface"""

        H = qml.Hamiltonian(
            [-0.2, 0.5, 1], [qml.PauliX(1), qml.PauliZ(1) @ qml.PauliY(2), qml.PauliZ(0)]
        )

        var = pnp.array([0.1, 0.67, 0.3, 0.4, -0.5, 0.7, -0.2, 0.5, 1.0], requires_grad=True)
        output = 0.42294409781940356
        output2 = [
            9.68883500e-02,
            -2.90832724e-01,
            -1.04448033e-01,
            -1.94289029e-09,
            3.50307411e-01,
            -3.41123470e-01,
            0.0,
            -0.43657,
            0.64123,
        ]

<<<<<<< HEAD
        with QuantumTape() as tape:
=======
        with qml.queuing.AnnotatedQueue() as q:
>>>>>>> d9d79c73
            for i in range(2):
                qml.RX(np.array(0), wires=0)
                qml.RX(np.array(0), wires=1)
                qml.RX(np.array(0), wires=2)
                qml.CNOT(wires=[0, 1])
                qml.CNOT(wires=[1, 2])
                qml.CNOT(wires=[2, 0])

            qml.expval(H)

        tape = QuantumScript.from_queue(q)

        def cost(x):
            tape.set_parameters(x, trainable_only=False)
            tapes, fn = hamiltonian_expand(tape)
            res = qml.execute(tapes, dev, qml.gradients.param_shift)
            return fn(res)

        assert np.isclose(cost(var), output)

        grad = qml.grad(cost)(var)
        assert len(grad) == len(output2)
        for g, o in zip(grad, output2):
            assert np.allclose(g, o, atol=tol)

    @pytest.mark.tf
    def test_hamiltonian_dif_tensorflow(self):
        """Tests that the hamiltonian_expand tape transform is differentiable with the Tensorflow interface"""

        import tensorflow as tf

        H = qml.Hamiltonian(
            [-0.2, 0.5, 1], [qml.PauliX(1), qml.PauliZ(1) @ qml.PauliY(2), qml.PauliZ(0)]
        )
        var = tf.Variable([[0.1, 0.67, 0.3], [0.4, -0.5, 0.7]], dtype=tf.float64)
        output = 0.42294409781940356
        output2 = [
            9.68883500e-02,
            -2.90832724e-01,
            -1.04448033e-01,
            -1.94289029e-09,
            3.50307411e-01,
            -3.41123470e-01,
        ]

        with tf.GradientTape() as gtape:
<<<<<<< HEAD
            with QuantumTape() as tape:
=======
            with qml.queuing.AnnotatedQueue() as q:
>>>>>>> d9d79c73
                for i in range(2):
                    qml.RX(var[i, 0], wires=0)
                    qml.RX(var[i, 1], wires=1)
                    qml.RX(var[i, 2], wires=2)
                    qml.CNOT(wires=[0, 1])
                    qml.CNOT(wires=[1, 2])
                    qml.CNOT(wires=[2, 0])
                qml.expval(H)

<<<<<<< HEAD
            tapes, fn = hamiltonian_expand(tape)
            res = fn(qml.execute(tapes, dev, qml.gradients.param_shift, interface="tf"))

            assert np.isclose(res, output)

            g = gtape.gradient(res, var)
            assert np.allclose(list(g[0]) + list(g[1]), output2)


with QuantumTape() as s_tape1:
    qml.PauliX(0)
    S1 = qml.s_prod(1.5, qml.prod(qml.PauliZ(0), qml.PauliZ(1)))
    qml.expval(S1)
    qml.expval(S1)
    qml.state()

with QuantumTape() as s_tape2:
    qml.Hadamard(0)
    qml.Hadamard(1)
    qml.PauliZ(1)
    qml.PauliX(2)
    S2 = qml.op_sum(
        qml.prod(qml.PauliX(0), qml.PauliZ(2)),
        qml.s_prod(3, qml.PauliZ(2)),
        qml.s_prod(-2, qml.PauliX(0)),
        qml.PauliX(2),
        qml.prod(qml.PauliZ(0), qml.PauliX(1)),
    )
    qml.expval(S2)
    qml.probs(op=qml.PauliZ(0))
    qml.expval(S2)

S3 = qml.op_sum(
    qml.s_prod(1.5, qml.prod(qml.PauliZ(0), qml.PauliZ(1))), qml.s_prod(0.3, qml.PauliX(1))
)

with QuantumTape() as s_tape3:
    qml.PauliX(0)
    qml.expval(S3)
    qml.probs(wires=[1, 3])
    qml.expval(qml.PauliX(1))
    qml.expval(S3)
    qml.probs(op=qml.PauliY(0))


S4 = (
    qml.prod(qml.PauliX(0), qml.PauliZ(2))
    + qml.s_prod(3, qml.PauliZ(2))
    - qml.s_prod(2, qml.PauliX(0))
    + qml.PauliZ(2)
    + qml.PauliZ(2)
    + qml.prod(qml.PauliZ(0), qml.PauliX(1), qml.PauliY(2))
)

with QuantumTape() as s_tape4:
    qml.Hadamard(0)
    qml.Hadamard(1)
    qml.PauliZ(1)
    qml.PauliX(2)

    qml.expval(S4)
    qml.expval(qml.PauliX(2))
    qml.expval(S4)
    qml.expval(qml.PauliX(2))

SUM_TAPES = [s_tape1, s_tape2, s_tape3, s_tape4]
SUM_OUTPUTS = [
    [
        -1.5,
        -1.5,
        np.array(
            [
                0.0 + 0.0j,
                0.0 + 0.0j,
                0.0 + 0.0j,
                0.0 + 0.0j,
                0.0 + 0.0j,
                0.0 + 0.0j,
                0.0 + 0.0j,
                0.0 + 0.0j,
                1.0 + 0.0j,
                0.0 + 0.0j,
                0.0 + 0.0j,
                0.0 + 0.0j,
                0.0 + 0.0j,
                0.0 + 0.0j,
                0.0 + 0.0j,
                0.0 + 0.0j,
            ]
        ),
    ],
    [-6, np.array([0.5, 0.5]), -6],
    [-1.5, np.array([1.0, 0.0, 0.0, 0.0]), 0.0, -1.5, np.array([0.5, 0.5])],
    [-8, 0, -8, 0],
]


class TestSumExpand:
    """Tests for the sum_expand transform"""

    @pytest.mark.parametrize(("tape", "output"), zip(SUM_TAPES, SUM_OUTPUTS))
    def test_sums(self, tape, output):
        """Tests that the sum_expand transform returns the correct value"""

        tapes, fn = sum_expand(tape)
        results = dev.batch_execute(tapes)
        expval = fn(results)

        assert all(qml.math.allclose(o, e) for o, e in zip(output, expval))

        qs = QuantumScript(tape.operations, tape.measurements)
        tapes, fn = sum_expand(qs)
        results = dev.batch_execute(tapes)
        expval = fn(results)

        assert all(qml.math.allclose(o, e) for o, e in zip(output, expval))

    @pytest.mark.parametrize(("tape", "output"), zip(SUM_TAPES, SUM_OUTPUTS))
    def test_sums_no_grouping(self, tape, output):
        """Tests that the sum_expand transform returns the correct value
        if we switch grouping off"""

        tapes, fn = sum_expand(tape, group=False)
        results = dev.batch_execute(tapes)
        expval = fn(results)

        assert all(qml.math.allclose(o, e) for o, e in zip(output, expval))

        qs = QuantumScript(tape.operations, tape.measurements)
        tapes, fn = sum_expand(qs, group=False)
        results = dev.batch_execute(tapes)
        expval = fn(results)

        assert all(qml.math.allclose(o, e) for o, e in zip(output, expval))

    def test_grouping(self):
        """Test the grouping functionality"""
        S = qml.op_sum(qml.PauliZ(0), qml.s_prod(2, qml.PauliX(1)), qml.s_prod(3, qml.PauliX(0)))

        with QuantumTape() as tape:
            qml.Hadamard(wires=0)
            qml.CNOT(wires=[0, 1])
            qml.PauliX(wires=2)
            qml.expval(S)

        tapes, fn = sum_expand(tape, group=True)
        assert len(tapes) == 2

        qs = QuantumScript(tape.operations, tape.measurements)
        tapes, fn = sum_expand(qs, group=True)
        assert len(tapes) == 2

    def test_number_of_tapes(self):
        """Tests that the the correct number of tapes is produced"""

        S = qml.op_sum(qml.PauliZ(0), qml.s_prod(2, qml.PauliX(1)), qml.s_prod(3, qml.PauliX(0)))

        with QuantumTape() as tape:
            qml.Hadamard(wires=0)
            qml.CNOT(wires=[0, 1])
            qml.PauliX(wires=2)
            qml.expval(S)

        tapes, fn = sum_expand(tape, group=False)
        assert len(tapes) == 3

        tapes, fn = sum_expand(tape, group=True)
        assert len(tapes) == 2

    def test_number_of_qscripts(self):
        """Tests the correct number of quantum scripts are produced."""

        S = qml.op_sum(qml.PauliZ(0), qml.s_prod(2, qml.PauliX(1)), qml.s_prod(3, qml.PauliX(0)))
        qs = QuantumScript(measurements=[qml.expval(S)])

        tapes, fn = sum_expand(qs, group=False)
        assert len(tapes) == 3

        tapes, fn = sum_expand(qs, group=True)
        assert len(tapes) == 2

    def test_non_sum_tape(self):
        """Test that the ``sum_expand`` function returns the input tape if it does not
        contain a single measurement with the expectation value of a Sum."""

        with QuantumTape() as tape:
            qml.expval(qml.PauliZ(0))

        tapes, fn = sum_expand(tape)

        assert len(tapes) == 1
        assert isinstance(list(tapes[0])[0].obs, qml.PauliZ)
        # Old returntypes return a list for a single value:
        # e.g. qml.expval(qml.PauliX(0)) = [1.23]
        res = [1.23] if qml.active_return() else [[1.23]]
        assert fn(res) == 1.23

    def test_multiple_sum_tape(self):
        """Test that the ``sum_expand`` function can expand tapes with multiple sum observables"""

    @pytest.mark.autograd
    def test_sum_dif_autograd(self, tol):
        """Tests that the sum_expand tape transform is differentiable with the Autograd interface"""
        S = qml.op_sum(
            qml.s_prod(-0.2, qml.PauliX(1)),
            qml.s_prod(0.5, qml.prod(qml.PauliZ(1), qml.PauliY(2))),
            qml.s_prod(1, qml.PauliZ(0)),
        )

        var = pnp.array([0.1, 0.67, 0.3, 0.4, -0.5, 0.7, -0.2, 0.5, 1], requires_grad=True)
        output = 0.42294409781940356
        output2 = [
            9.68883500e-02,
            -2.90832724e-01,
            -1.04448033e-01,
            -1.94289029e-09,
            3.50307411e-01,
            -3.41123470e-01,
            0.0,
            0.0,
            0.0,
        ]

        with QuantumTape() as tape:
            for _ in range(2):
                qml.RX(np.array(0), wires=0)
                qml.RX(np.array(0), wires=1)
                qml.RX(np.array(0), wires=2)
                qml.CNOT(wires=[0, 1])
                qml.CNOT(wires=[1, 2])
                qml.CNOT(wires=[2, 0])

            qml.expval(S)

        def cost(x):
            tape.set_parameters(x, trainable_only=False)
            tapes, fn = sum_expand(tape)
            res = qml.execute(tapes, dev, qml.gradients.param_shift)
            return fn(res)

        assert np.isclose(cost(var), output)

        grad = qml.grad(cost)(var)
        assert len(grad) == len(output2)
        for g, o in zip(grad, output2):
            assert np.allclose(g, o, atol=tol)

    @pytest.mark.tf
    def test_sum_dif_tensorflow(self):
        """Tests that the sum_expand tape transform is differentiable with the Tensorflow interface"""

        import tensorflow as tf

        S = qml.op_sum(
            qml.s_prod(-0.2, qml.PauliX(1)),
            qml.s_prod(0.5, qml.prod(qml.PauliZ(1), qml.PauliY(2))),
            qml.s_prod(1, qml.PauliZ(0)),
        )
        var = tf.Variable([[0.1, 0.67, 0.3], [0.4, -0.5, 0.7]], dtype=tf.float64)
        output = 0.42294409781940356
        output2 = [
            9.68883500e-02,
            -2.90832724e-01,
            -1.04448033e-01,
            -1.94289029e-09,
            3.50307411e-01,
            -3.41123470e-01,
        ]

        with tf.GradientTape() as gtape:
            with QuantumTape() as tape:
                for i in range(2):
                    qml.RX(var[i, 0], wires=0)
                    qml.RX(var[i, 1], wires=1)
                    qml.RX(var[i, 2], wires=2)
                    qml.CNOT(wires=[0, 1])
                    qml.CNOT(wires=[1, 2])
                    qml.CNOT(wires=[2, 0])
                qml.expval(S)

            tapes, fn = sum_expand(tape)
=======
            tape = QuantumScript.from_queue(q)
            tapes, fn = qml.transforms.hamiltonian_expand(tape)
>>>>>>> d9d79c73
            res = fn(qml.execute(tapes, dev, qml.gradients.param_shift, interface="tf"))

            assert np.isclose(res, output)

            g = gtape.gradient(res, var)
            assert np.allclose(list(g[0]) + list(g[1]), output2)<|MERGE_RESOLUTION|>--- conflicted
+++ resolved
@@ -17,34 +17,21 @@
 
 import pennylane as qml
 from pennylane import numpy as pnp
-<<<<<<< HEAD
 from pennylane.tape import QuantumScript, QuantumTape
 from pennylane.transforms import hamiltonian_expand, sum_expand
-=======
-from pennylane.tape import QuantumScript
->>>>>>> d9d79c73
 
 dev = qml.device("default.qubit", wires=4)
 """Defines the device used for all tests"""
 
 
 """Defines circuits to be used in queueing/output tests"""
-<<<<<<< HEAD
-with QuantumTape() as h_tape1:
-=======
-
 with qml.queuing.AnnotatedQueue() as q_tape1:
->>>>>>> d9d79c73
     qml.PauliX(0)
     H1 = qml.Hamiltonian([1.5], [qml.PauliZ(0) @ qml.PauliZ(1)])
     qml.expval(H1)
 tape1 = QuantumScript.from_queue(q_tape1)
 
-<<<<<<< HEAD
-with QuantumTape() as h_tape2:
-=======
 with qml.queuing.AnnotatedQueue() as q_tape2:
->>>>>>> d9d79c73
     qml.Hadamard(0)
     qml.Hadamard(1)
     qml.PauliZ(1)
@@ -64,11 +51,7 @@
 
 H3 = 1.5 * qml.PauliZ(0) @ qml.PauliZ(1) + 0.3 * qml.PauliX(1)
 
-<<<<<<< HEAD
-with QuantumTape() as h_tape3:
-=======
 with qml.queuing.AnnotatedQueue() as q3:
->>>>>>> d9d79c73
     qml.PauliX(0)
     qml.expval(H3)
 
@@ -83,11 +66,7 @@
 )
 H4 += qml.PauliZ(0) @ qml.PauliX(1) @ qml.PauliY(2)
 
-<<<<<<< HEAD
-with QuantumTape() as h_tape4:
-=======
 with qml.queuing.AnnotatedQueue() as q4:
->>>>>>> d9d79c73
     qml.Hadamard(0)
     qml.Hadamard(1)
     qml.PauliZ(1)
@@ -95,12 +74,8 @@
 
     qml.expval(H4)
 
-<<<<<<< HEAD
-TAPES = [h_tape1, h_tape2, h_tape3, h_tape4]
-=======
 tape4 = QuantumScript.from_queue(q4)
 TAPES = [tape1, tape2, tape3, tape4]
->>>>>>> d9d79c73
 OUTPUTS = [-1.5, -6, -1.5, -8]
 
 
@@ -129,11 +104,7 @@
         assert np.isclose(output, expval)
 
         qs = QuantumScript(tape.operations, tape.measurements)
-<<<<<<< HEAD
         tapes, fn = hamiltonian_expand(qs)
-=======
-        tapes, fn = qml.transforms.hamiltonian_expand(qs)
->>>>>>> d9d79c73
         results = dev.batch_execute(tapes)
         expval = fn(results)
 
@@ -152,11 +123,7 @@
         assert np.isclose(output, expval)
 
         qs = QuantumScript(tape.operations, tape.measurements)
-<<<<<<< HEAD
         tapes, fn = hamiltonian_expand(qs, group=False)
-=======
-        tapes, fn = qml.transforms.hamiltonian_expand(qs, group=False)
->>>>>>> d9d79c73
         results = dev.batch_execute(tapes)
         expval = fn(results)
 
@@ -170,30 +137,18 @@
         )
         assert H.grouping_indices is not None
 
-<<<<<<< HEAD
-        with QuantumTape() as tape:
-=======
         with qml.queuing.AnnotatedQueue() as q:
->>>>>>> d9d79c73
             qml.Hadamard(wires=0)
             qml.CNOT(wires=[0, 1])
             qml.PauliX(wires=2)
             qml.expval(H)
 
-<<<<<<< HEAD
+        tape = QuantumScript.from_queue(q)
         tapes, fn = hamiltonian_expand(tape, group=False)
         assert len(tapes) == 2
 
         qs = QuantumScript(tape.operations, tape.measurements)
         tapes, fn = hamiltonian_expand(qs, group=False)
-=======
-        tape = QuantumScript.from_queue(q)
-        tapes, fn = qml.transforms.hamiltonian_expand(tape, group=False)
-        assert len(tapes) == 2
-
-        qs = QuantumScript(tape.operations, tape.measurements)
-        tapes, fn = qml.transforms.hamiltonian_expand(qs, group=False)
->>>>>>> d9d79c73
         assert len(tapes) == 2
 
     def test_number_of_tapes(self):
@@ -201,22 +156,14 @@
 
         H = qml.Hamiltonian([1.0, 2.0, 3.0], [qml.PauliZ(0), qml.PauliX(1), qml.PauliX(0)])
 
-<<<<<<< HEAD
-        with QuantumTape() as tape:
-=======
         with qml.queuing.AnnotatedQueue() as q:
->>>>>>> d9d79c73
             qml.Hadamard(wires=0)
             qml.CNOT(wires=[0, 1])
             qml.PauliX(wires=2)
             qml.expval(H)
 
-<<<<<<< HEAD
+        tape = QuantumScript.from_queue(q)
         tapes, fn = hamiltonian_expand(tape, group=False)
-=======
-        tape = QuantumScript.from_queue(q)
-        tapes, fn = qml.transforms.hamiltonian_expand(tape, group=False)
->>>>>>> d9d79c73
         assert len(tapes) == 3
 
         tapes, fn = hamiltonian_expand(tape, group=True)
@@ -235,14 +182,8 @@
         assert len(tapes) == 2
 
     def test_hamiltonian_error(self):
-<<<<<<< HEAD
-
-        with QuantumTape() as tape:
-            qml.expval(qml.PauliZ(0))
-=======
         """Tests that the script passed to hamiltonian_expand must end with a hamiltonian."""
         qscript = QuantumScript(measurements=[qml.expval(qml.PauliZ(0))])
->>>>>>> d9d79c73
 
         with pytest.raises(ValueError, match=r"Passed tape must end in"):
             tapes, fn = qml.transforms.hamiltonian_expand(qscript)
@@ -269,11 +210,7 @@
             0.64123,
         ]
 
-<<<<<<< HEAD
-        with QuantumTape() as tape:
-=======
         with qml.queuing.AnnotatedQueue() as q:
->>>>>>> d9d79c73
             for i in range(2):
                 qml.RX(np.array(0), wires=0)
                 qml.RX(np.array(0), wires=1)
@@ -320,11 +257,7 @@
         ]
 
         with tf.GradientTape() as gtape:
-<<<<<<< HEAD
-            with QuantumTape() as tape:
-=======
             with qml.queuing.AnnotatedQueue() as q:
->>>>>>> d9d79c73
                 for i in range(2):
                     qml.RX(var[i, 0], wires=0)
                     qml.RX(var[i, 1], wires=1)
@@ -334,7 +267,7 @@
                     qml.CNOT(wires=[2, 0])
                 qml.expval(H)
 
-<<<<<<< HEAD
+            tape = QuantumScript.from_queue(q)
             tapes, fn = hamiltonian_expand(tape)
             res = fn(qml.execute(tapes, dev, qml.gradients.param_shift, interface="tf"))
 
@@ -616,10 +549,6 @@
                 qml.expval(S)
 
             tapes, fn = sum_expand(tape)
-=======
-            tape = QuantumScript.from_queue(q)
-            tapes, fn = qml.transforms.hamiltonian_expand(tape)
->>>>>>> d9d79c73
             res = fn(qml.execute(tapes, dev, qml.gradients.param_shift, interface="tf"))
 
             assert np.isclose(res, output)
