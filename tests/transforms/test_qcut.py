--- conflicted
+++ resolved
@@ -772,7 +772,6 @@
             (qml.RY(0.543, wires=[2]), {"order": 11}),
             (qcut.PrepareNode(wires=[2]), {"order": 9}),
             (qml.RZ(0.876, wires=[3]), {"order": 12}),
-            (qml.expval(qml.PauliZ(wires=[3])), {"order": 13}),
         ]
         expected_nodes = [
             sub_0_expected_nodes,
@@ -2083,23 +2082,15 @@
     Tests for the cut_circuit transform
     """
 
-<<<<<<< HEAD
-    def test_simple_cut_circuit(self, mocker, use_opt_einsum):
-=======
     @flaky(max_runs=3)
     @pytest.mark.parametrize("shots", [None, int(1e7)])
     def test_simple_cut_circuit(self, mocker, use_opt_einsum, shots):
->>>>>>> 5bb5eb93
         """
         Tests the full circuit cutting pipeline returns the correct value and
         gradient for a simple circuit using the `cut_circuit` transform.
         """
 
-<<<<<<< HEAD
-        dev = qml.device("default.qubit", wires=2)
-=======
         dev = qml.device("default.qubit", wires=2, shots=shots)
->>>>>>> 5bb5eb93
 
         @qml.qnode(dev)
         def circuit(x):
@@ -2115,22 +2106,14 @@
         x = np.array(0.531, requires_grad=True)
         cut_circuit = qcut.cut_circuit(circuit, use_opt_einsum=use_opt_einsum)
 
-<<<<<<< HEAD
-        assert np.isclose(cut_circuit(x), float(circuit(x)))
-=======
         atol = 1e-2 if shots else 1e-8
         assert np.isclose(cut_circuit(x), float(circuit(x)), atol=atol)
->>>>>>> 5bb5eb93
         spy.assert_called_once()
 
         gradient = qml.grad(circuit)(x)
         cut_gradient = qml.grad(cut_circuit)(x)
 
-<<<<<<< HEAD
-        assert np.isclose(gradient, cut_gradient)
-=======
         assert np.isclose(gradient, cut_gradient, atol=atol)
->>>>>>> 5bb5eb93
 
     def test_simple_cut_circuit_torch(self, use_opt_einsum):
         """
@@ -2262,8 +2245,6 @@
 
         assert np.isclose(gradient, cut_gradient)
 
-<<<<<<< HEAD
-=======
     def test_simple_cut_circuit_torch_trace(self, mocker, use_opt_einsum):
         """
         Tests the full circuit cutting pipeline returns the correct value and
@@ -2700,7 +2681,6 @@
 
         compare_tapes(expected_tape, new_tape)
 
->>>>>>> 5bb5eb93
 
 class TestCutCircuitTransformValidation:
     """Tests of validation checks in the cut_circuit function"""
@@ -2710,10 +2690,7 @@
         to be cut"""
 
         with qml.tape.QuantumTape() as tape:
-<<<<<<< HEAD
-=======
             qml.WireCut(wires=0)
->>>>>>> 5bb5eb93
             qml.expval(qml.PauliZ(0))
             qml.expval(qml.PauliZ(1))
 
@@ -2723,26 +2700,18 @@
     def test_no_measurements_raises(self):
         """Tests if a ValueError is raised when a tape with no measurement is requested
         to be cut"""
-<<<<<<< HEAD
-        with pytest.raises(ValueError, match="The circuit cutting workflow only supports circuits"):
-            qcut.cut_circuit(qml.tape.QuantumTape())
-=======
         with qml.tape.QuantumTape() as tape:
             qml.WireCut(wires=0)
 
         with pytest.raises(ValueError, match="The circuit cutting workflow only supports circuits"):
             qcut.cut_circuit(tape)
->>>>>>> 5bb5eb93
 
     def test_non_expectation_raises(self):
         """Tests if a ValueError is raised when a tape with measurements that are not expectation
         values is requested to be cut"""
 
         with qml.tape.QuantumTape() as tape:
-<<<<<<< HEAD
-=======
             qml.WireCut(wires=0)
->>>>>>> 5bb5eb93
             qml.var(qml.PauliZ(0))
 
         with pytest.raises(ValueError, match="workflow only supports circuits with expectation"):
@@ -2751,10 +2720,7 @@
     def test_fail_import(self, monkeypatch):
         """Test if an ImportError is raised when opt_einsum is requested but not installed"""
         with qml.tape.QuantumTape() as tape:
-<<<<<<< HEAD
-=======
             qml.WireCut(wires=0)
->>>>>>> 5bb5eb93
             qml.expval(qml.PauliZ(0))
 
         with monkeypatch.context() as m:
@@ -2769,12 +2735,6 @@
         with qml.tape.QuantumTape() as tape:
             qml.expval(qml.PauliZ(0))
 
-<<<<<<< HEAD
-        with pytest.raises(ValueError, match="to a circuit without any cuts"):
-            qcut.cut_circuit(tape)
-
-
-=======
         with pytest.raises(ValueError, match="No WireCut operations found in the circuit."):
             qcut.cut_circuit(tape)
 
@@ -2854,7 +2814,6 @@
         assert np.isclose(res, qnode(template_weights))
 
 
->>>>>>> 5bb5eb93
 class TestCutStrategy:
     """Tests for class CutStrategy"""
 
