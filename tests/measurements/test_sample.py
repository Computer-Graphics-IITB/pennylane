# Copyright 2018-2020 Xanadu Quantum Technologies Inc.

# Licensed under the Apache License, Version 2.0 (the "License");
# you may not use this file except in compliance with the License.
# You may obtain a copy of the License at

#     http://www.apache.org/licenses/LICENSE-2.0

# Unless required by applicable law or agreed to in writing, software
# distributed under the License is distributed on an "AS IS" BASIS,
# WITHOUT WARRANTIES OR CONDITIONS OF ANY KIND, either express or implied.
# See the License for the specific language governing permissions and
# limitations under the License.
"""Unit tests for the sample module"""

import sys

import numpy as np
import pytest

import pennylane as qml
from pennylane.measurements import Sample
from pennylane.operation import EigvalsUndefinedError, Operator


class TestSample:
    """Tests for the sample function"""

    # TODO: Remove this when new CustomMP are the default
    def teardown_method(self):
        """Method called at the end of every test. It loops over all the calls to
        QubitDevice.sample and compares its output with the new _Sample.process method."""
        if not getattr(self, "spy", False):
            return
        if sys.version_info[1] <= 7:
            return  # skip tests for python@3.7 because call_args.kwargs is a tuple instead of a dict

        assert len(self.spy.call_args_list) > 0  # make sure method is mocked properly

        samples = self.dev._samples
        for call_args in self.spy.call_args_list:
            meas = call_args.args[1]
            shot_range, bin_size = (call_args.kwargs["shot_range"], call_args.kwargs["bin_size"])
            if isinstance(meas, Operator):
                meas = qml.sample(op=meas)
            assert qml.math.allequal(
                self.dev.sample(call_args.args[1], **call_args.kwargs),
<<<<<<< HEAD
                meas.process(samples=samples, shot_range=shot_range, bin_size=bin_size),
=======
                meas.process_samples(samples=samples, shot_range=shot_range, bin_size=bin_size),
>>>>>>> b122d3a4
            )

    def test_sample_dimension(self, mocker):
        """Test that the sample function outputs samples of the right size"""
        n_sample = 10

        self.dev = qml.device("default.qubit", wires=2, shots=n_sample)
        self.spy = mocker.spy(qml.QubitDevice, "sample")

        @qml.qnode(self.dev)
        def circuit():
            qml.RX(0.54, wires=0)
            return qml.sample(qml.PauliZ(0)), qml.sample(qml.PauliX(1))

        sample = circuit()

        assert np.array_equal(sample.shape, (2, n_sample))

    @pytest.mark.filterwarnings("ignore:Creating an ndarray from ragged nested sequences")
    def test_sample_combination(self, mocker):
        """Test the output of combining expval, var and sample"""
        n_sample = 10

        self.dev = qml.device("default.qubit", wires=3, shots=n_sample)
        self.spy = mocker.spy(qml.QubitDevice, "sample")

        @qml.qnode(self.dev, diff_method="parameter-shift")
        def circuit():
            qml.RX(0.54, wires=0)

            return qml.sample(qml.PauliZ(0)), qml.expval(qml.PauliX(1)), qml.var(qml.PauliY(2))

        result = circuit()

        assert len(result) == 3
        assert np.array_equal(result[0].shape, (n_sample,))
        assert isinstance(result[1], np.ndarray)
        assert isinstance(result[2], np.ndarray)

    def test_single_wire_sample(self, mocker):
        """Test the return type and shape of sampling a single wire"""
        n_sample = 10

        self.dev = qml.device("default.qubit", wires=1, shots=n_sample)
        self.spy = mocker.spy(qml.QubitDevice, "sample")

        @qml.qnode(self.dev)
        def circuit():
            qml.RX(0.54, wires=0)

            return qml.sample(qml.PauliZ(0))

        result = circuit()

        assert isinstance(result, np.ndarray)
        assert np.array_equal(result.shape, (n_sample,))

    def test_multi_wire_sample_regular_shape(self, mocker):
        """Test the return type and shape of sampling multiple wires
        where a rectangular array is expected"""
        n_sample = 10

        self.dev = qml.device("default.qubit", wires=3, shots=n_sample)
        self.spy = mocker.spy(qml.QubitDevice, "sample")

        @qml.qnode(self.dev)
        def circuit():
            return qml.sample(qml.PauliZ(0)), qml.sample(qml.PauliZ(1)), qml.sample(qml.PauliZ(2))

        result = circuit()

        # If all the dimensions are equal the result will end up to be a proper rectangular array
        assert isinstance(result, np.ndarray)
        assert np.array_equal(result.shape, (3, n_sample))
        assert result.dtype == np.dtype("int")

    @pytest.mark.filterwarnings("ignore:Creating an ndarray from ragged nested sequences")
    def test_sample_output_type_in_combination(self, mocker):
        """Test the return type and shape of sampling multiple works
        in combination with expvals and vars"""
        n_sample = 10

        self.dev = qml.device("default.qubit", wires=3, shots=n_sample)
        self.spy = mocker.spy(qml.QubitDevice, "sample")

        @qml.qnode(self.dev, diff_method="parameter-shift")
        def circuit():
            return qml.expval(qml.PauliZ(0)), qml.var(qml.PauliZ(1)), qml.sample(qml.PauliZ(2))

        result = circuit()

        # If all the dimensions are equal the result will end up to be a proper rectangular array
        assert len(result) == 3
        assert isinstance(result[0], np.ndarray)
        assert isinstance(result[1], np.ndarray)
        assert result[2].dtype == np.dtype("int")
        assert np.array_equal(result[2].shape, (n_sample,))

    def test_not_an_observable(self, mocker):
        """Test that a UserWarning is raised if the provided
        argument might not be hermitian."""
        self.dev = qml.device("default.qubit", wires=2, shots=10)
        self.spy = mocker.spy(qml.QubitDevice, "sample")

        @qml.qnode(self.dev)
        def circuit():
            qml.RX(0.52, wires=0)
            return qml.sample(qml.prod(qml.PauliX(0), qml.PauliZ(0)))

        with pytest.warns(UserWarning, match="Prod might not be hermitian."):
            _ = circuit()

    def test_observable_return_type_is_sample(self, mocker):
        """Test that the return type of the observable is :attr:`ObservableReturnTypes.Sample`"""
        n_shots = 10
        self.dev = qml.device("default.qubit", wires=1, shots=n_shots)
        self.spy = mocker.spy(qml.QubitDevice, "sample")

        @qml.qnode(self.dev)
        def circuit():
            res = qml.sample(qml.PauliZ(0))
            assert res.return_type is Sample
            return res

        circuit()

    def test_providing_observable_and_wires(self):
        """Test that a ValueError is raised if both an observable is provided and wires are specified"""
        dev = qml.device("default.qubit", wires=2)

        @qml.qnode(dev)
        def circuit():
            qml.Hadamard(wires=0)
            return qml.sample(qml.PauliZ(0), wires=[0, 1])

        with pytest.raises(
            ValueError,
            match="Cannot specify the wires to sample if an observable is provided."
            " The wires to sample will be determined directly from the observable.",
        ):
            _ = circuit()

    def test_providing_no_observable_and_no_wires(self, mocker):
        """Test that we can provide no observable and no wires to sample function"""
        self.dev = qml.device("default.qubit", wires=2, shots=1000)
        self.spy = mocker.spy(qml.QubitDevice, "sample")

        @qml.qnode(self.dev)
        def circuit():
            qml.Hadamard(wires=0)
            res = qml.sample()
            assert res.obs is None
            assert res.wires == qml.wires.Wires([])
            return res

        circuit()

    def test_providing_no_observable_and_no_wires_shot_vector(self, mocker):
        """Test that we can provide no observable and no wires to sample
        function when using a shot vector"""
        num_wires = 2

        shots1 = 1
        shots2 = 10
        shots3 = 1000
        self.dev = qml.device("default.qubit", wires=num_wires, shots=[shots1, shots2, shots3])
        self.spy = mocker.spy(qml.QubitDevice, "sample")

        @qml.qnode(self.dev)
        def circuit():
            qml.Hadamard(wires=0)
            return qml.sample()

        res = circuit()

        assert isinstance(res, tuple)

        expected_shapes = [(num_wires,), (num_wires, shots2), (num_wires, shots3)]
        assert len(res) == len(expected_shapes)
        assert (r.shape == exp_shape for r, exp_shape in zip(res, expected_shapes))

    def test_providing_no_observable_and_wires(self, mocker):
        """Test that we can provide no observable but specify wires to the sample function"""
        wires = [0, 2]
        wires_obj = qml.wires.Wires(wires)
        self.dev = qml.device("default.qubit", wires=3, shots=1000)
        self.spy = mocker.spy(qml.QubitDevice, "sample")

        @qml.qnode(self.dev)
        def circuit():
            qml.Hadamard(wires=0)
            res = qml.sample(wires=wires)

            assert res.obs is None
            assert res.wires == wires_obj
            return res

        circuit()

    @pytest.mark.parametrize(
        "obs,exp",
        [
            # Single observables
            (None, int),  # comp basis samples
            (qml.PauliX(0), int),
            (qml.PauliY(0), int),
            (qml.PauliZ(0), int),
            (qml.Hadamard(0), int),
            (qml.Identity(0), int),
            (qml.Hermitian(np.diag([1, 2]), 0), float),
            (qml.Hermitian(np.diag([1.0, 2.0]), 0), float),
            # Tensor product observables
            (
                qml.PauliX("c")
                @ qml.PauliY("a")
                @ qml.PauliZ(1)
                @ qml.Hadamard("wire1")
                @ qml.Identity("b"),
                int,
            ),
            (qml.Projector([0, 1], wires=[0, 1]) @ qml.PauliZ(2), float),
            (qml.Hermitian(np.array(np.eye(2)), wires=[0]) @ qml.PauliZ(2), float),
            (
                qml.Projector([0, 1], wires=[0, 1]) @ qml.Hermitian(np.array(np.eye(2)), wires=[2]),
                float,
            ),
        ],
    )
    def test_numeric_type(self, obs, exp):
        """Test that the numeric type is correct."""
        res = qml.sample(obs) if obs is not None else qml.sample()
        assert res.numeric_type is exp

    @pytest.mark.parametrize(
        "obs",
        [
            None,
            qml.PauliZ(0),
            qml.Hermitian(np.diag([1, 2]), 0),
            qml.Hermitian(np.diag([1.0, 2.0]), 0),
        ],
    )
    def test_shape(self, obs):
        """Test that the shape is correct."""
        shots = 10
        dev = qml.device("default.qubit", wires=3, shots=shots)
        res = qml.sample(obs) if obs is not None else qml.sample()
        expected = (1, shots) if obs is not None else (1, shots, 3)
        assert res.shape(dev) == expected

    @pytest.mark.parametrize(
        "obs",
        [qml.PauliZ(0), qml.Hermitian(np.diag([1, 2]), 0), qml.Hermitian(np.diag([1.0, 2.0]), 0)],
    )
    def test_shape_shot_vector(self, obs):
        """Test that the shape is correct with the shot vector too."""
        shot_vector = (1, 2, 3)
        dev = qml.device("default.qubit", wires=3, shots=shot_vector)
        res = qml.sample(obs)
        expected = ((), (2,), (3,))
        assert res.shape(dev) == expected

    def test_shape_shot_vector_no_obs(self):
        """Test that the shape is correct with the shot vector and no observable too."""
        shot_vec = (2, 2)
        dev = qml.device("default.qubit", wires=3, shots=shot_vec)

        @qml.qnode(dev)
        def circuit():
            qml.Hadamard(wires=0)
            qml.PauliZ(0)
            return qml.sample(qml.PauliZ(0))

        binned_samples = circuit()

        assert isinstance(binned_samples, tuple)
        assert len(binned_samples) == len(shot_vec)
        assert binned_samples[0].shape == (shot_vec[0],)

    def test_new_sample_with_operator_with_no_eigvals(self):
        """Test that calling process with an operator that has no eigvals defined raises an error."""

        class DummyOp(Operator):
            num_wires = 1

        with pytest.raises(EigvalsUndefinedError, match="Cannot compute samples of"):
<<<<<<< HEAD
            qml.sample(op=DummyOp(0)).process(samples=np.array([[1, 0]]))
=======
            qml.sample(op=DummyOp(0)).process_samples(samples=np.array([[1, 0]]))
>>>>>>> b122d3a4
<|MERGE_RESOLUTION|>--- conflicted
+++ resolved
@@ -45,11 +45,7 @@
                 meas = qml.sample(op=meas)
             assert qml.math.allequal(
                 self.dev.sample(call_args.args[1], **call_args.kwargs),
-<<<<<<< HEAD
-                meas.process(samples=samples, shot_range=shot_range, bin_size=bin_size),
-=======
                 meas.process_samples(samples=samples, shot_range=shot_range, bin_size=bin_size),
->>>>>>> b122d3a4
             )
 
     def test_sample_dimension(self, mocker):
@@ -336,8 +332,4 @@
             num_wires = 1
 
         with pytest.raises(EigvalsUndefinedError, match="Cannot compute samples of"):
-<<<<<<< HEAD
-            qml.sample(op=DummyOp(0)).process(samples=np.array([[1, 0]]))
-=======
-            qml.sample(op=DummyOp(0)).process_samples(samples=np.array([[1, 0]]))
->>>>>>> b122d3a4
+            qml.sample(op=DummyOp(0)).process_samples(samples=np.array([[1, 0]]))