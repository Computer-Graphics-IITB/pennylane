--- conflicted
+++ resolved
@@ -522,18 +522,7 @@
         )
         simplified_op = controlled_op.simplify()
 
-<<<<<<< HEAD
         assert qml.equal(final_op, simplified_op)
-=======
-        # TODO: Use qml.equal when supported for nested operators
-
-        assert isinstance(simplified_op, Controlled)
-        for s1, s2 in zip(final_op.base.operands, simplified_op.base.operands):
-            assert s1.name == s2.name
-            assert s1.wires == s2.wires
-            assert s1.data == s2.data
-            assert s1.arithmetic_depth == s2.arithmetic_depth
->>>>>>> f804cd3c
 
     def test_simplify_nested_controlled_ops(self):
         """Test the simplify method with nested control operations on different wires."""
