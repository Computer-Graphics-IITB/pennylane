--- conflicted
+++ resolved
@@ -3,12 +3,12 @@
 """
 
 from inspect import isfunction
+
 import pytest
 
 import pennylane as qml
 from pennylane import numpy as np
 from pennylane.ops.op_math import ParametrizedHamiltonian
-
 
 f1 = lambda param, t: param * np.sin(t) * (t - 1)
 f2 = lambda param, t: param * np.cos(t**2)
@@ -61,11 +61,7 @@
 
     def test_H_parametrized_lists(self):
         """Test that attributes H_parametrized_ops and H_parametrized_coeffs are as expected"""
-<<<<<<< HEAD
-        assert test_example.H_parametrized_fns == [(f1, 1), (f2, 2)]
-=======
         assert test_example.H_coeffs_parametrized == [f1, f2]
->>>>>>> 79916451
         assert np.all(
             [
                 qml.equal(op1, op2)
