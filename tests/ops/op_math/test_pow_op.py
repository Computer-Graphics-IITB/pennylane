--- conflicted
+++ resolved
@@ -33,11 +33,7 @@
 def pow_using_dunder_method(base, z, do_queue=True, id=None):
     """Helper function which computes the base raised to the power invoking the __pow__ dunder
     method."""
-<<<<<<< HEAD
-    return base ** z
-=======
     return base**z
->>>>>>> 4dc5e0e1
 
 
 @pytest.mark.parametrize("power_method", [Pow, pow_using_dunder_method])
