--- conflicted
+++ resolved
@@ -753,19 +753,10 @@
         """Test that the pauli rep gives the expected result."""
         assert op._pauli_rep == rep
 
-<<<<<<< HEAD
-    def test_pauli_rep_raises_error(self):
-        """Test that an error is raised if any of the terms don't have a
-        _pauli_rep property implemented."""
-        op = qml.prod(qml.PauliX(wires=0), qml.RX(1.23, wires=1))
-        with pytest.raises(NotImplementedError, match="Pauli rep not defined for product"):
-            _ = op._pauli_rep
-=======
     def test_pauli_rep_none(self):
         """Test that None is produced if any of the terms don't have a _pauli_rep property."""
         op = qml.prod(qml.PauliX(wires=0), qml.RX(1.23, wires=1))
         assert op._pauli_rep is None
->>>>>>> 5d6d8381
 
     op_pauli_reps_nested = (
         (
@@ -790,11 +781,7 @@
     )
 
     @pytest.mark.parametrize("op, rep", op_pauli_reps_nested)
-<<<<<<< HEAD
-    def test_pauli_rep(self, op, rep):
-=======
     def test_pauli_rep_nested(self, op, rep):
->>>>>>> 5d6d8381
         """Test that the pauli rep gives the expected result."""
         assert op._pauli_rep == rep
 
