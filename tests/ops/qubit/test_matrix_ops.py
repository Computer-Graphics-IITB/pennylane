--- conflicted
+++ resolved
@@ -789,64 +789,6 @@
 
         assert np.allclose(qml.grad(circuit)(input_matrix), expected_result)
 
-<<<<<<< HEAD
-    # TODO: add jax tests
-    # @pytest.mark.jax
-    # @pytest.mark.parametrize(
-    #     (
-    #         "device_type",
-    #         "wires",
-    #         "input_matrix",
-    #         "expected_result",
-    #     ),  # expected_results calculated manually
-    #     [
-    #         ("default.qubit.autograd", range(1), pnp.array(0.3), 4 * 0.3),
-    #         ("default.qubit.autograd", range(2), pnp.diag([0.2, 0.3]), 4 * pnp.diag([0.2, 0])),
-    #     ],
-    # )
-    # def test_blockencode_grad_jax(self, device_type, wires, input_matrix, expected_result):
-    #     """Test that block encode is differentiable when using jax."""
-    #     import jax
-    #     import jax.numpy as jnp
-
-    #     input_matrix = jnp.array(input_matrix)
-    #     expected_result = jnp.array(expected_result)
-
-    #     dev = qml.device(device_type, wires=wires)
-
-    #     @qml.qnode(dev)
-    #     def circuit(input_matrix):
-    #         qml.BlockEncode(input_matrix, wires=wires)
-    #         return qml.expval(qml.PauliZ(wires=0))
-
-    #     grad = jax.grad(circuit, argnums=0)(input_matrix)
-    #     assert np.allclose(grad, expected_result)
-
-    # TODO: add tensorflow support
-    # @pytest.mark.parametrize(
-    #     ("device_type", "wires", "input_matrix", "expected_result"), #expected_results calculated manually
-    #     [
-    #         ("default.qubit.tf", range(1), pnp.array(0.3), 4*0.3),
-    #         ("default.qubit.tf", range(2), pnp.diag([0.2, 0.3]), 4*pnp.diag([0.2,0])),
-    #     ],
-    # )
-    # def test_blockencode_tf(self, device_type, wires, input_matrix, expected_result):
-
-    #     import tensorflow as tf
-
-    #     input_matrix = tf.Variable(input_matrix)
-
-    # dev = qml.device(device_type, wires=wires)
-
-    # @qml.qnode(dev)
-    # def circuit(input_matrix):
-    #     qml.BlockEncode(input_matrix, wires=wires)
-    #     return qml.expval(qml.PauliZ(wires=0))
-
-    # assert np.allclose(qml.grad(circuit)(input_matrix),expected_result)
-
-=======
->>>>>>> 76c890ab
     @pytest.mark.parametrize(
         ("input_matrix", "wires"),
         [
