# Copyright 2018-2022 Xanadu Quantum Technologies Inc.

# Licensed under the Apache License, Version 2.0 (the "License");
# you may not use this file except in compliance with the License.
# You may obtain a copy of the License at

#     http://www.apache.org/licenses/LICENSE-2.0

# Unless required by applicable law or agreed to in writing, software
# distributed under the License is distributed on an "AS IS" BASIS,
# WITHOUT WARRANTIES OR CONDITIONS OF ANY KIND, either express or implied.
# See the License for the specific language governing permissions and
# limitations under the License.
"""
Unit tests for the :mod:`pennylane` :class:`QutritDevice` class.
"""
from random import random

import numpy as np
import pytest
from scipy.stats import unitary_group

import pennylane as qml
<<<<<<< HEAD
from pennylane import DeviceError, QuantumFunctionError, QubitDevice, QutritDevice
=======
from pennylane import DeviceError, QubitDevice, QutritDevice
>>>>>>> bdff3e81
from pennylane import numpy as pnp
from pennylane.measurements import (
    Counts,
    Expectation,
    MeasurementProcess,
    Probability,
    Sample,
    State,
    Variance,
<<<<<<< HEAD
)
=======
    state,
)
from pennylane.tape import QuantumScript
>>>>>>> bdff3e81
from pennylane.wires import Wires


@pytest.fixture(scope="function")
def mock_qutrit_device(monkeypatch):
    """A function to create a mock qutrit device that mocks most of the methods except for e.g. probability()"""
    with monkeypatch.context() as m:
        m.setattr(QutritDevice, "__abstractmethods__", frozenset())
        m.setattr(QutritDevice, "_capabilities", mock_qutrit_device_capabilities)
        m.setattr(QutritDevice, "short_name", "MockQutritDevice")
        m.setattr(QutritDevice, "operations", ["QutritUnitary", "Identity"])
        m.setattr(QutritDevice, "observables", ["Identity"])
        m.setattr(QutritDevice, "expval", lambda self, *args, **kwargs: 0)
        m.setattr(QutritDevice, "var", lambda self, *args, **kwargs: 0)
        m.setattr(QutritDevice, "sample", lambda self, *args, **kwargs: 0)
        m.setattr(QutritDevice, "apply", lambda self, *args, **kwargs: None)

        def get_qutrit_device(wires=1):
            return QutritDevice(wires=wires)

        yield get_qutrit_device


mock_qutrit_device_capabilities = {
    "measurements": "everything",
    "returns_state": True,
}


@pytest.fixture(scope="function")
def mock_qutrit_device_extract_stats(monkeypatch):
    """A function to create a mock device that mocks the methods related to
    statistics (expval, var, sample, probability)"""
    with monkeypatch.context() as m:
        m.setattr(QutritDevice, "__abstractmethods__", frozenset())
        m.setattr(QutritDevice, "_capabilities", mock_qutrit_device_capabilities)
        m.setattr(QutritDevice, "short_name", "MockQutritDevice")
        m.setattr(QutritDevice, "operations", ["QutritUnitary", "Identity"])
        m.setattr(QutritDevice, "observables", ["Identity"])
        m.setattr(QutritDevice, "expval", lambda self, *args, **kwargs: 0)
        m.setattr(QutritDevice, "var", lambda self, *args, **kwargs: 0)
        m.setattr(QutritDevice, "sample", lambda self, *args, **kwargs: 0)
        m.setattr(QutritDevice, "state", 0)
        m.setattr(QutritDevice, "density_matrix", lambda self, wires=None: 0)
        m.setattr(QutritDevice, "probability", lambda self, wires=None, *args, **kwargs: 0)
        m.setattr(QutritDevice, "apply", lambda self, x, **kwargs: x)

        def get_qutrit_device(wires=1):
            return QutritDevice(wires=wires)

        yield get_qutrit_device


@pytest.fixture(scope="function")
def mock_qutrit_device_shots(monkeypatch):
    """A function to create a mock device that mocks the methods related to
    statistics (expval, var, sample, probability)"""
    with monkeypatch.context() as m:
        m.setattr(QutritDevice, "__abstractmethods__", frozenset())
        m.setattr(QutritDevice, "_capabilities", mock_qutrit_device_capabilities)
        m.setattr(QutritDevice, "short_name", "MockQutritDevice")
        m.setattr(QutritDevice, "operations", ["QutritUnitary", "Identity"])
        m.setattr(QutritDevice, "observables", ["Identity"])
        m.setattr(QutritDevice, "expval", lambda self, *args, **kwargs: 0)
        m.setattr(QutritDevice, "var", lambda self, *args, **kwargs: 0)
        m.setattr(QutritDevice, "sample", lambda self, *args, **kwargs: 0)
        m.setattr(QutritDevice, "state", 0)
        m.setattr(QutritDevice, "density_matrix", lambda self, wires=None: 0)
        m.setattr(QutritDevice, "apply", lambda self, x, **kwargs: x)
        m.setattr(
            QutritDevice,
            "analytic_probability",
            lambda self, wires=None: QutritDevice.marginal_prob(self, np.ones(9) / 9.0, wires),
        )

        def get_qutrit_device(wires=1, shots=None):
            return QutritDevice(wires=wires, shots=shots)

        yield get_qutrit_device


@pytest.fixture(scope="function")
def mock_qutrit_device_with_original_statistics(monkeypatch):
    """A function to create a mock qutrit device that uses the original statistics related
    methods"""
    with monkeypatch.context() as m:
        m.setattr(QutritDevice, "__abstractmethods__", frozenset())
        m.setattr(QutritDevice, "_capabilities", mock_qutrit_device_capabilities)
        m.setattr(QutritDevice, "short_name", "MockQutritDevice")
        m.setattr(QutritDevice, "operations", ["QutritUnitary", "Identity"])
        m.setattr(QutritDevice, "observables", ["Identity"])

        def get_qutrit_device(wires=1):
            return QutritDevice(wires=wires)

        yield get_qutrit_device


# TODO: Add tests for expval, var after observables are added


class TestOperations:
    """Tests the logic related to operations"""

    def test_op_queue_accessed_outside_execution_context(self, mock_qutrit_device):
        """Tests that a call to op_queue outside the execution context raises the correct error"""

        dev = mock_qutrit_device()
        with pytest.raises(
            ValueError, match="Cannot access the operation queue outside of the execution context!"
        ):
            dev.op_queue

    def test_op_queue_is_filled_during_execution(self, mock_qutrit_device, monkeypatch):
        """Tests that the op_queue is correctly filled when apply is called and that accessing
        op_queue raises no error"""
        U = unitary_group.rvs(3, random_state=10)

        with qml.tape.QuantumTape() as tape:
            queue = [qml.QutritUnitary(U, wires=0), qml.QutritUnitary(U, wires=0)]
            observables = [qml.expval(qml.Identity(0))]

        call_history = []

        with monkeypatch.context() as m:
            m.setattr(
                QutritDevice,
                "apply",
                lambda self, x, **kwargs: call_history.extend(x + kwargs.get("rotations", [])),
            )
            m.setattr(QutritDevice, "analytic_probability", lambda *args: None)
            m.setattr(QutritDevice, "statistics", lambda self, *args, **kwargs: 0)
            dev = mock_qutrit_device()
            dev.execute(tape)

        assert call_history == queue

        assert len(call_history) == 2
        assert isinstance(call_history[0], qml.QutritUnitary)
        assert call_history[0].wires == Wires([0])

        assert isinstance(call_history[1], qml.QutritUnitary)
        assert call_history[1].wires == Wires([0])

    def test_unsupported_operations_raise_error(self, mock_qutrit_device):
        """Tests that the operations are properly applied and queued"""
        U = unitary_group.rvs(3, random_state=10)

        with qml.tape.QuantumTape() as tape:
            queue = [
                qml.QutritUnitary(U, wires=0),
                qml.Hadamard(wires=1),
                qml.QutritUnitary(U, wires=2),
            ]
            observables = [qml.expval(qml.Identity(0)), qml.var(qml.Identity(1))]

        dev = mock_qutrit_device()
        with pytest.raises(DeviceError, match="Gate Hadamard not supported on device"):
            dev.execute(tape)

    unitaries = [unitary_group.rvs(3, random_state=1967) for _ in range(3)]
    numeric_queues = [
        [qml.QutritUnitary(unitaries[0], wires=[0])],
        [
            qml.QutritUnitary(unitaries[0], wires=[0]),
            qml.QutritUnitary(unitaries[1], wires=[1]),
            qml.QutritUnitary(unitaries[2], wires=[2]),
        ],
    ]

    observables = [[qml.Identity(0)], [qml.Identity(1)]]

    @pytest.mark.parametrize("observables", observables)
    @pytest.mark.parametrize("queue", numeric_queues)
    def test_passing_keyword_arguments_to_execute(
        self, mock_qutrit_device, monkeypatch, queue, observables
    ):
        """Tests that passing keyword arguments to execute propagates those kwargs to the apply()
        method"""
        with qml.tape.QuantumTape() as tape:
            for op in queue + observables:
                op.queue()

        call_history = {}

        with monkeypatch.context() as m:
            m.setattr(QutritDevice, "apply", lambda self, x, **kwargs: call_history.update(kwargs))
            m.setattr(QutritDevice, "statistics", lambda self, *args, **kwargs: 0)
            dev = mock_qutrit_device()
            dev.execute(tape, hash=tape.graph.hash)

        len(call_history.items()) == 1
        call_history["hash"] = tape.graph.hash


class TestObservables:
    """Tests the logic related to observables"""

    U = unitary_group.rvs(3, random_state=10)

    def test_obs_queue_accessed_outside_execution_context(self, mock_qutrit_device):
        """Tests that a call to op_queue outside the execution context raises the correct error"""

        dev = mock_qutrit_device()
        with pytest.raises(
            ValueError,
            match="Cannot access the observable value queue outside of the execution context!",
        ):
            dev.obs_queue

    def test_unsupported_observables_raise_error(self, mock_qutrit_device):
        """Tests that the operations are properly applied and queued"""
        U = unitary_group.rvs(3, random_state=10)

        with qml.tape.QuantumTape() as tape:
            queue = [qml.QutritUnitary(U, wires=0)]
            observables = [qml.expval(qml.Hadamard(0))]

        dev = mock_qutrit_device()
        with pytest.raises(DeviceError, match="Observable Hadamard not supported on device"):
            dev.execute(tape)

    def test_unsupported_observable_return_type_raise_error(self, mock_qutrit_device, monkeypatch):
        """Check that an error is raised if the return type of an observable is unsupported"""

        class UnsupportedMeasurement(MeasurementProcess):
            @property
            def return_type(self):
                return "SomeUnsupportedReturnType"

        U = unitary_group.rvs(3, random_state=10)

        with qml.tape.QuantumTape() as tape:
            qml.QutritUnitary(U, wires=0)
            UnsupportedMeasurement(obs=qml.Identity(0))

        with monkeypatch.context() as m:
            m.setattr(QutritDevice, "apply", lambda self, x, **kwargs: None)
            dev = mock_qutrit_device()
            with pytest.raises(
                qml.QuantumFunctionError, match="Unsupported return type specified for observable"
            ):
                dev.execute(tape)


class TestParameters:
    """Test for checking device parameter mappings"""

    def test_parameters_accessed_outside_execution_context(self, mock_qutrit_device):
        """Tests that a call to parameters outside the execution context raises the correct error"""

        dev = mock_qutrit_device()
        with pytest.raises(
            ValueError,
            match="Cannot access the free parameter mapping outside of the execution context!",
        ):
            dev.parameters


class TestExtractStatistics:
    """Test the statistics method"""

    @pytest.mark.parametrize(
        "returntype", [Expectation, Variance, Sample, Probability, State, Counts]
    )
    def test_results_created(self, mock_qutrit_device_extract_stats, monkeypatch, returntype):
        """Tests that the statistics method simply builds a results list without any side-effects"""

        qscript = QuantumScript(measurements=[MeasurementProcess(returntype)])

        with monkeypatch.context() as m:
            dev = mock_qutrit_device_extract_stats()
            results = dev.statistics(qscript)

        assert results == [0]

    def test_results_no_state(self, mock_qutrit_device, monkeypatch):
        """Tests that the statistics method raises an AttributeError when a State return type is
        requested when QutritDevice does not have a state attribute"""
        qscript = QuantumScript(measurements=[qml.state()])

        with monkeypatch.context() as m:
            dev = mock_qutrit_device()
            m.delattr(QubitDevice, "state")
            with pytest.raises(
                qml.QuantumFunctionError, match="The state is not available in the current"
            ):
                dev.statistics(qscript)

    @pytest.mark.parametrize("returntype", [None])
    def test_results_created_empty(self, mock_qutrit_device_extract_stats, monkeypatch, returntype):
        """Tests that the statistics method returns an empty list if the return type is None"""

        qscript = QuantumScript(measurements=[MeasurementProcess(returntype)])

        with monkeypatch.context() as m:
            dev = mock_qutrit_device_extract_stats()
            results = dev.statistics(qscript)

        assert results == []

    @pytest.mark.parametrize("returntype", ["not None"])
    def test_error_return_type_not_none(
        self, mock_qutrit_device_extract_stats, monkeypatch, returntype
    ):
        """Tests that the statistics method raises an error if the return type is not well-defined and is not None"""

        assert returntype not in [Expectation, Variance, Sample, Probability, State, Counts, None]

        qscript = QuantumScript(measurements=[MeasurementProcess(returntype)])

        dev = mock_qutrit_device_extract_stats()
        with pytest.raises(qml.QuantumFunctionError, match="Unsupported return type"):
            dev.statistics(qscript)

    def test_return_state_with_multiple_observables(self, mock_qutrit_device_extract_stats):
        """Checks that an error is raised if multiple observables are being returned
        and one of them is state
        """
        U = unitary_group.rvs(3, random_state=10)

        with qml.tape.QuantumTape() as tape:
            qml.QutritUnitary(U, wires=0)
            qml.state()
            qml.probs(wires=0)

        dev = mock_qutrit_device_extract_stats()

        with pytest.raises(
            qml.QuantumFunctionError,
            match="The state or density matrix cannot be returned in combination",
        ):
            dev.execute(tape)


class TestSample:
    """Test the sample method"""

    # TODO: Add tests for sampling with observables that have eigenvalues to sample from once
    # such observables are added for qutrits.
    # TODO: Add tests for counts for observables with eigenvalues once such observables are
    # added for qutrits.

    def test_sample_with_no_observable_and_no_wires(
        self, mock_qutrit_device_with_original_statistics, tol
    ):
        """Test that when we sample a device without providing an observable or wires then it
        will return the raw samples"""
        obs = qml.measurements.sample(op=None, wires=None)
        dev = mock_qutrit_device_with_original_statistics(wires=2)
        generated_samples = np.array([[1, 2], [0, 1]])
        dev._samples = generated_samples

        res = dev.sample(obs)
        assert np.array_equal(res, generated_samples)

    def test_sample_with_no_observable_and_with_wires(
        self, mock_qutrit_device_with_original_statistics, tol
    ):
        """Test that when we sample a device without providing an observable but we specify
        wires then it returns the generated samples for only those wires"""
        obs = qml.measurements.sample(op=None, wires=[1])
        dev = mock_qutrit_device_with_original_statistics(wires=2)
        generated_samples = np.array([[1, 0], [2, 1]])
        dev._samples = generated_samples

        wire_samples = np.array([[0], [1]])
        res = dev.sample(obs)

        assert np.array_equal(res, wire_samples)

    def test_no_eigval_error(self, mock_qutrit_device_with_original_statistics):
        """Tests that an error is thrown if sample is called with an observable that does not have eigenvalues defined."""
        dev = mock_qutrit_device_with_original_statistics(wires=2)
        dev._samples = np.array([[1, 0], [0, 2]])

        class SomeObservable(qml.operation.Observable):
            num_wires = 1
            return_type = Sample

        obs = SomeObservable(wires=0)
        with pytest.raises(qml.operation.EigvalsUndefinedError, match="Cannot compute samples"):
            dev.sample(SomeObservable(wires=0))

    def test_samples_with_bins(self, mock_qutrit_device_with_original_statistics, monkeypatch):
        """Tests that sample works correctly when instantiating device with shot list"""

        dev = mock_qutrit_device_with_original_statistics(wires=2)
        samples = np.array([[0, 1], [2, 0], [2, 1], [1, 1], [2, 2], [1, 2]])
        dev._samples = samples
        obs = qml.measurements.sample(op=None, wires=[0, 1])

        shot_range = [0, 6]
        bin_size = 3

        out = dev.sample(obs, shot_range=shot_range, bin_size=bin_size)
        expected_samples = samples.reshape(-1, 3, 2)

        assert np.array_equal(out, expected_samples)

    def test_counts(self, mock_qutrit_device_with_original_statistics, monkeypatch):
        """Tests that sample works correctly when counts=True"""

        dev = mock_qutrit_device_with_original_statistics(wires=2)
        samples = np.array([[0, 1], [2, 0], [2, 0], [0, 1], [2, 2], [1, 2]])
        dev._samples = samples
        obs = qml.measurements.sample(op=None, wires=[0, 1])

        out = dev.sample(obs, counts=True)
        expected_counts = {
            "01": 2,
            "20": 2,
            "22": 1,
            "12": 1,
        }

        assert out == expected_counts

    def test_raw_counts_with_bins(self, mock_qutrit_device_with_original_statistics, monkeypatch):
        """Tests that sample works correctly when counts=True and device is instantiated with shot
        list"""

        dev = mock_qutrit_device_with_original_statistics(wires=2)
        samples = np.array(
            [
                [0, 1],
                [2, 0],
                [2, 0],
                [0, 1],
                [2, 2],
                [1, 2],
                [0, 1],
                [2, 0],
                [2, 1],
                [0, 2],
                [2, 1],
                [1, 2],
            ]
        )
        dev._samples = samples
        obs = qml.measurements.sample(op=None, wires=[0, 1])

        shot_range = [0, 12]
        bin_size = 4
        out = dev.sample(obs, shot_range=shot_range, bin_size=bin_size, counts=True)

        expected_counts = [
            {"01": 2, "20": 2},
            {"22": 1, "12": 1, "01": 1, "20": 1},
            {"21": 2, "02": 1, "12": 1},
        ]

        assert out == expected_counts


class TestGenerateSamples:
    """Test the generate_samples method"""

    def test_auxiliary_methods_called_correctly(self, mock_qutrit_device, monkeypatch):
        """Tests that the generate_samples method calls on its auxiliary methods correctly"""

        dev = mock_qutrit_device()
        number_of_states = 3**dev.num_wires

        with monkeypatch.context() as m:
            # Mock the auxiliary methods such that they return the expected values
            m.setattr(QutritDevice, "sample_basis_states", lambda self, wires, b: wires)
            m.setattr(QutritDevice, "states_to_ternary", staticmethod(lambda a, b: (a, b)))
            m.setattr(QutritDevice, "analytic_probability", lambda *args: None)
            m.setattr(QutritDevice, "shots", 1000)
            dev._samples = dev.generate_samples()

        assert dev._samples == (number_of_states, dev.num_wires)


class TestSampleBasisStates:
    """Test the sample_basis_states method"""

    def test_sampling_with_correct_arguments(self, mock_qutrit_device, monkeypatch):
        """Tests that the sample_basis_states method samples with the correct arguments"""

        shots = 1000

        number_of_states = 9
        dev = mock_qutrit_device()
        dev.shots = shots
        state_probs = [0.1] * 9
        state_probs[0] = 0.2

        with monkeypatch.context() as m:
            # Mock the numpy.random.choice method such that it returns the expected values
            m.setattr("numpy.random.choice", lambda x, y, p: (x, y, p))
            res = dev.sample_basis_states(number_of_states, state_probs)

        assert np.array_equal(res[0], np.array([0, 1, 2, 3, 4, 5, 6, 7, 8]))
        assert res[1] == shots
        assert res[2] == state_probs

    def test_raises_deprecation_error(self, mock_qutrit_device, monkeypatch):
        """Test that sampling basis states on a device with shots=None produces an error."""

        dev = mock_qutrit_device()
        number_of_states = 9
        dev.shots = None
        state_probs = [0.1] * 9
        state_probs[0] = 0.2

        with pytest.raises(
            qml.QuantumFunctionError,
            match="The number of shots has to be explicitly set on the device",
        ):
            dev.sample_basis_states(number_of_states, state_probs)


class TestStatesToTernary:
    """Test the states_to_ternary method"""

    def test_correct_conversion_three_states(self, mock_qutrit_device):
        """Tests that the sample_basis_states method converts samples to ternary correctly"""
        wires = 4
        samples = [10, 31, 80, 65, 44, 2]

        dev = mock_qutrit_device()
        res = dev.states_to_ternary(samples, wires)

        expected = [
            [0, 1, 0, 1],
            [1, 0, 1, 1],
            [2, 2, 2, 2],
            [2, 1, 0, 2],
            [1, 1, 2, 2],
            [0, 0, 0, 2],
        ]

        assert np.array_equal(res, np.array(expected))

    test_ternary_conversion_data = [
        (
            np.array([2, 3, 2, 0, 0, 1, 6, 8, 5, 6]),
            np.array(
                [
                    [0, 2],
                    [1, 0],
                    [0, 2],
                    [0, 0],
                    [0, 0],
                    [0, 1],
                    [2, 0],
                    [2, 2],
                    [1, 2],
                    [2, 0],
                ]
            ),
        ),
        (
            np.array([2, 7, 6, 8, 4, 1, 5]),
            np.array(
                [
                    [0, 2],
                    [2, 1],
                    [2, 0],
                    [2, 2],
                    [1, 1],
                    [0, 1],
                    [1, 2],
                ]
            ),
        ),
        (
            np.array([10, 7, 2, 15, 26, 20, 18, 24, 11, 6, 1, 0]),
            np.array(
                [
                    [1, 0, 1],
                    [0, 2, 1],
                    [0, 0, 2],
                    [1, 2, 0],
                    [2, 2, 2],
                    [2, 0, 2],
                    [2, 0, 0],
                    [2, 2, 0],
                    [1, 0, 2],
                    [0, 2, 0],
                    [0, 0, 1],
                    [0, 0, 0],
                ]
            ),
        ),
    ]

    @pytest.mark.parametrize("samples, ternary_states", test_ternary_conversion_data)
    def test_correct_conversion(self, mock_qutrit_device, samples, ternary_states, tol):
        """Tests that the states_to_ternary method converts samples to ternary correctly"""
        dev = mock_qutrit_device()
        dev.shots = 5
        wires = ternary_states.shape[1]
        res = dev.states_to_ternary(samples, wires)
        assert np.allclose(res, ternary_states, atol=tol, rtol=0)


class TestExpval:
    """Test the expval method"""

    def test_analytic_expval(self, mock_qutrit_device_with_original_statistics, monkeypatch):
        """Tests that expval method when the analytic attribute is True

        Additional QutritDevice methods that are mocked:
        -probability
        """
        obs = qml.THermitian(np.array([[2, 0, 0], [0, 1, 0], [0, 0, -1]]), wires=0)
        probs = [0.5, 0.25, 0.25]
        dev = mock_qutrit_device_with_original_statistics()

        assert dev.shots is None

        call_history = []
        with monkeypatch.context() as m:
            m.setattr(QutritDevice, "probability", lambda self, wires=None: probs)
            res = dev.expval(obs)

        assert res == (obs.eigvals() @ probs).real

    def test_non_analytic_expval(self, mock_qutrit_device_with_original_statistics, monkeypatch):
        """Tests that expval method when the analytic attribute is False

        Additional QutritDevice methods that are mocked:
        -sample
        -numpy.mean
        """
        obs = qml.THermitian(np.array([[2, 0, 0], [0, 1, 0], [0, 0, -1]]), wires=0)
        dev = mock_qutrit_device_with_original_statistics()

        dev.shots = 1000

        call_history = []
        with monkeypatch.context() as m:
            m.setattr(QutritDevice, "sample", lambda self, obs, *args, **kwargs: obs)
            m.setattr("numpy.mean", lambda obs, axis=None: obs)
            res = dev.expval(obs)

        assert res == obs

    def test_no_eigval_error(self, mock_qutrit_device_with_original_statistics):
        """Tests that an error is thrown if expval is called with an observable that does
        not have eigenvalues defined."""
        dev = mock_qutrit_device_with_original_statistics()

        # observable with no eigenvalue representation defined
        class MyObs(qml.operation.Observable):
            num_wires = 1

            def eigvals(self):
                raise qml.operation.EigvalsUndefinedError

        obs = MyObs(wires=0)

        with pytest.raises(
            qml.operation.EigvalsUndefinedError, match="Cannot compute analytic expectations"
        ):
            dev.expval(obs)


class TestVar:
    """Test the var method"""

    def test_analytic_var(self, mock_qutrit_device_with_original_statistics, monkeypatch):
        """Tests that var method when the analytic attribute is True

        Additional QutritDevice methods that are mocked:
        -probability
        """
        obs = qml.THermitian(np.array([[2, 0, 0], [0, 1, 0], [0, 0, -1]]), wires=0)
        probs = [0.5, 0.25, 0.25]
        dev = mock_qutrit_device_with_original_statistics()

        assert dev.shots is None

        call_history = []
        with monkeypatch.context() as m:
            m.setattr(QutritDevice, "probability", lambda self, wires=None: probs)
            res = dev.var(obs)

        assert res == (obs.eigvals() ** 2) @ probs - (obs.eigvals() @ probs).real ** 2

    def test_non_analytic_var(self, mock_qutrit_device_with_original_statistics, monkeypatch):
        """Tests that var method when the analytic attribute is False

        Additional QutritDevice methods that are mocked:
        -sample
        -numpy.var
        """
        obs = qml.THermitian(np.array([[2, 0, 0], [0, 1, 0], [0, 0, -1]]), wires=0)
        dev = mock_qutrit_device_with_original_statistics()

        dev.shots = 1000

        call_history = []
        with monkeypatch.context() as m:
            m.setattr(QutritDevice, "sample", lambda self, obs, *args, **kwargs: obs)
            m.setattr("numpy.var", lambda obs, axis=None: obs)
            res = dev.var(obs)

        assert res == obs

    def test_no_eigval_error(self, mock_qutrit_device_with_original_statistics):
        """Tests that an error is thrown if var is called with an observable that does not have eigenvalues defined."""
        dev = mock_qutrit_device_with_original_statistics()

        # observable with no eigenvalue representation defined
        class MyObs(qml.operation.Observable):
            num_wires = 1

            def eigvals(self):
                raise qml.operation.EigvalsUndefinedError

        obs = MyObs(wires=0)

        with pytest.raises(
            qml.operation.EigvalsUndefinedError, match="Cannot compute analytic variance"
        ):
            dev.var(obs)


class TestEstimateProb:
    """Test the estimate_probability method"""

    @pytest.mark.parametrize(
        "wires, bin_size, expected",
        [
            ([0], None, [0.5, 0.25, 0.25]),
            (None, None, [0.25, 0, 0.25, 0, 0.25, 0, 0, 0, 0.25]),
            ([0, 1], None, [0.25, 0, 0.25, 0, 0.25, 0, 0, 0, 0.25]),
            ([1], None, [0.25, 0.25, 0.5]),
            ([0], 4, [[0.5], [0.25], [0.25]]),
        ],
    )
    def test_estimate_probability(
        self, wires, bin_size, expected, mock_qutrit_device_with_original_statistics, monkeypatch
    ):
        """Tests probability method when the analytic attribute is True."""
        dev = mock_qutrit_device_with_original_statistics(wires=2)
        samples = np.array([[0, 0], [2, 2], [1, 1], [0, 2]])

        with monkeypatch.context() as m:
            m.setattr(dev, "_samples", samples)
            m.setattr(dev, "shots", 4)
            res = dev.estimate_probability(wires=wires, bin_size=bin_size)

        assert np.allclose(res, expected)


class TestMarginalProb:
    """Test the marginal_prob method"""

    @pytest.mark.parametrize(
        "wires, inactive_wires",
        [
            ([0], [1, 2]),
            ([1], [0, 2]),
            ([2], [0, 1]),
            ([0, 1], [2]),
            ([0, 2], [1]),
            ([1, 2], [0]),
            ([0, 1, 2], []),
            (Wires([0]), [1, 2]),
            (Wires([0, 1]), [2]),
            (Wires([0, 1, 2]), []),
        ],
    )
    def test_correct_arguments_for_marginals(
        self, mock_qutrit_device_with_original_statistics, mocker, wires, inactive_wires, tol
    ):
        """Test that the correct arguments are passed to the marginal_prob method"""

        # Generate probabilities
        probs = np.array([random() for i in range(3**3)])
        probs /= sum(probs)

        spy = mocker.spy(np, "sum")
        dev = mock_qutrit_device_with_original_statistics(wires=3)
        res = dev.marginal_prob(probs, wires=wires)
        array_call = spy.call_args[0][0]
        axis_call = spy.call_args[1]["axis"]

        assert np.allclose(array_call.flatten(), probs, atol=tol, rtol=0)
        assert axis_call == tuple(inactive_wires)

    p = np.arange(0.01, 0.28, 0.01) / np.sum(np.arange(0.01, 0.28, 0.01))
    probs = np.reshape(p, [3] * 3)
    s00 = np.sum(probs[0, :, 0])
    s10 = np.sum(probs[1, :, 0])
    s20 = np.sum(probs[2, :, 0])
    s01 = np.sum(probs[0, :, 1])
    s11 = np.sum(probs[1, :, 1])
    s21 = np.sum(probs[2, :, 1])
    s02 = np.sum(probs[0, :, 2])
    s12 = np.sum(probs[1, :, 2])
    s22 = np.sum(probs[2, :, 2])
    m_probs = np.array([s00, s10, s20, s01, s11, s21, s02, s12, s22])

    marginal_test_data = [
        (
            np.array([0.1, 0.2, 0.3, 0.04, 0.03, 0.02, 0.01, 0.18, 0.12]),
            np.array([0.15, 0.41, 0.44]),
            [1],
        ),
        (
            np.array([0.1, 0.2, 0.3, 0.04, 0.03, 0.02, 0.01, 0.18, 0.12]),
            np.array([0.6, 0.09, 0.31]),
            [0],
        ),
        (p, m_probs, [2, 0]),
    ]

    @pytest.mark.parametrize("probs, marginals, wires", marginal_test_data)
    def test_correct_marginals_returned(
        self, mock_qutrit_device_with_original_statistics, probs, marginals, wires, tol
    ):
        """Test that the correct marginals are returned by the marginal_prob method"""
        num_wires = int(np.log(len(probs)) / np.log(3))  # Same as log_3(len(probs))
        dev = mock_qutrit_device_with_original_statistics(num_wires)
        res = dev.marginal_prob(probs, wires=wires)
        assert np.allclose(res, marginals, atol=tol, rtol=0)

    @pytest.mark.parametrize("probs, marginals, wires", marginal_test_data)
    def test_correct_marginals_returned_wires_none(
        self, mock_qutrit_device_with_original_statistics, probs, marginals, wires, tol
    ):
        """Test that passing wires=None simply returns the original probability."""
        num_wires = int(np.log(len(probs)) / np.log(3))  # Same as log_3(len(probs))
        dev = mock_qutrit_device_with_original_statistics(wires=num_wires)
        dev.num_wires = num_wires

        res = dev.marginal_prob(probs, wires=None)
        assert np.allclose(res, probs, atol=tol, rtol=0)


class TestActiveWires:
    """Test that the active_wires static method works as required."""

    def test_active_wires_from_queue(self, mock_qutrit_device):
        queue = [
            qml.QutritUnitary(np.eye(9), wires=[0, 2]),
            qml.QutritUnitary(np.eye(3), wires=0),
            qml.expval(qml.Identity(wires=5)),
        ]

        dev = mock_qutrit_device(wires=6)
        res = dev.active_wires(queue)

        assert res == Wires([0, 2, 5])


class TestCapabilities:
    """Test that a qutrit device defines capabilities that all devices inheriting
    from it will automatically have."""

    def test_defines_correct_capabilities(self):
        """Test that the device defines the right capabilities"""
        capabilities = {
            "model": "qutrit",
            "supports_finite_shots": True,
            "supports_tensor_observables": True,
            "returns_probs": True,
            "supports_broadcasting": False,
        }
        assert capabilities == QutritDevice.capabilities()


class TestExecution:
    """Tests for the execute method"""

    def test_device_executions(self, mock_qutrit_device_extract_stats):
        """Test the number of times a qutrit device is executed over a QNode's
        lifetime is tracked by `num_executions`"""

        dev_1 = mock_qutrit_device_extract_stats(wires=2)

        def circuit_1(U1, U2, U3):
            qml.QutritUnitary(U1, wires=[0])
            qml.QutritUnitary(U2, wires=[1])
            qml.QutritUnitary(U3, wires=[0, 1])
            return qml.state()

        node_1 = qml.QNode(circuit_1, dev_1)
        num_evals_1 = 10

        for _ in range(num_evals_1):
            node_1(np.eye(3), np.eye(3), np.eye(9))
        assert dev_1.num_executions == num_evals_1

        # test a new circuit on an existing instance of a qutrit device
        def circuit_3(U1, U2):
            qml.QutritUnitary(U1, wires=[0])
            qml.QutritUnitary(U2, wires=[0, 1])
            return qml.state()

        node_3 = qml.QNode(circuit_3, dev_1)
        num_evals_3 = 7

        for _ in range(num_evals_3):
            node_3(np.eye(3), np.eye(9))
        assert dev_1.num_executions == num_evals_1 + num_evals_3


class TestBatchExecution:
    """Tests for the batch_execute method."""

    with qml.tape.QuantumTape() as tape1:
        qml.QutritUnitary(np.eye(3), wires=0)
        qml.expval(qml.Identity(0)), qml.expval(qml.Identity(1))

    with qml.tape.QuantumTape() as tape2:
        qml.QutritUnitary(np.eye(3), wires=0)
        qml.expval(qml.Identity(0))

    @pytest.mark.parametrize("n_tapes", [1, 2, 3])
    def test_calls_to_execute(self, n_tapes, mocker, mock_qutrit_device):
        """Tests that the device's execute method is called the correct number of times."""

        dev = mock_qutrit_device(wires=2)
        spy = mocker.spy(QutritDevice, "execute")

        tapes = [self.tape1] * n_tapes
        dev.batch_execute(tapes)

        assert spy.call_count == n_tapes

    @pytest.mark.parametrize("n_tapes", [1, 2, 3])
    def test_calls_to_reset(self, n_tapes, mocker, mock_qutrit_device):
        """Tests that the device's reset method is called the correct number of times."""

        dev = mock_qutrit_device(wires=2)

        spy = mocker.spy(QutritDevice, "reset")

        tapes = [self.tape1] * n_tapes
        dev.batch_execute(tapes)

        assert spy.call_count == n_tapes

    @pytest.mark.parametrize("r_dtype", [np.float32, np.float64])
    def test_result(self, mock_qutrit_device, r_dtype, tol):
        """Tests that the result has the correct shape and entry types."""

        dev = mock_qutrit_device(wires=2)
        dev.R_DTYPE = r_dtype

        tapes = [self.tape1, self.tape2]
        res = dev.batch_execute(tapes)

        assert len(res) == 2
        assert np.allclose(res[0], dev.execute(self.tape1), rtol=tol, atol=0)
        assert np.allclose(res[1], dev.execute(self.tape2), rtol=tol, atol=0)
        assert res[0].dtype == r_dtype
        assert res[1].dtype == r_dtype

    def test_result_empty_tape(self, mock_qutrit_device, tol):
        """Tests that the result has the correct shape and entry types for empty tapes."""

        dev = mock_qutrit_device(wires=2)

        empty_tape = qml.tape.QuantumTape()
        tapes = [empty_tape] * 3
        res = dev.batch_execute(tapes)

        assert len(res) == 3
        assert np.allclose(res[0], dev.execute(empty_tape), rtol=tol, atol=0)


class TestShotList:
    """Tests for passing shots as a list"""

    # TODO: Add tests for expval and sample with shot lists after observables are added

    def test_invalid_shot_list(self, mock_qutrit_device_shots):
        """Test exception raised if the shot list is the wrong type"""
        with pytest.raises(qml.DeviceError, match="Shots must be"):
            mock_qutrit_device_shots(wires=2, shots=0.5)

        with pytest.raises(ValueError, match="Unknown shot sequence"):
            mock_qutrit_device_shots(wires=2, shots=["a", "b", "c"])

    shot_data = [
        [[1, 2, 3, 10], [(1, 1), (2, 1), (3, 1), (10, 1)], (4, 9), 16],
        [
            [1, 2, 2, 2, 10, 1, 1, 5, 1, 1, 1],
            [(1, 1), (2, 3), (10, 1), (1, 2), (5, 1), (1, 3)],
            (11, 9),
            27,
        ],
        [[10, 10, 10], [(10, 3)], (3, 9), 30],
        [[(10, 3)], [(10, 3)], (3, 9), 30],
    ]

    @pytest.mark.autograd
    @pytest.mark.parametrize("shot_list,shot_vector,expected_shape,total_shots", shot_data)
    def test_probs(
        self, mock_qutrit_device_shots, shot_list, shot_vector, expected_shape, total_shots
    ):
        """Test a probability return"""
        dev = mock_qutrit_device_shots(wires=2, shots=shot_list)

        @qml.qnode(dev)
        def circuit(x, z):
            RZ_01 = pnp.array(
                [
                    [pnp.exp(-1j * z / 2), 0.0, 0.0],
                    [0.0, pnp.exp(1j * z / 2), 0.0],
                    [0.0, 0.0, 1.0],
                ]
            )

            c = pnp.cos(x / 2)
            s = pnp.sin(x / 2) * 1j
            RX_01 = pnp.array([[c, -s, 0.0], [-s, c, 0.0], [0.0, 0.0, 1.0]])

            qml.QutritUnitary(RZ_01, wires=0)
            qml.QutritUnitary(RX_01, wires=1)
            return qml.probs(wires=[0, 1])

        res = circuit(0.1, 0.6)

        assert res.shape == expected_shape
        assert circuit.device._shot_vector == shot_vector
        assert circuit.device.shots == total_shots

        # test gradient works
        # TODO: Add after differentiability of qutrit circuits is implemented
        # res = qml.jacobian(circuit, argnum=[0, 1])(0.1, 0.6)

    marginal_shot_data = [
        [[1, 2, 3, 10], [(1, 1), (2, 1), (3, 1), (10, 1)], (4, 3), 16],
        [
            [1, 2, 2, 2, 10, 1, 1, 5, 1, 1, 1],
            [(1, 1), (2, 3), (10, 1), (1, 2), (5, 1), (1, 3)],
            (11, 3),
            27,
        ],
        [[10, 10, 10], [(10, 3)], (3, 3), 30],
        [[(10, 3)], [(10, 3)], (3, 3), 30],
    ]

    @pytest.mark.autograd
    @pytest.mark.parametrize("shot_list,shot_vector,expected_shape,total_shots", marginal_shot_data)
    def test_marginal_probs(
        self, mock_qutrit_device_shots, shot_list, shot_vector, expected_shape, total_shots
    ):
        dev = mock_qutrit_device_shots(wires=2, shots=shot_list)

        @qml.qnode(dev)
        def circuit(x, z):
            RZ_01 = pnp.array(
                [
                    [pnp.exp(-1j * z / 2), 0.0, 0.0],
                    [0.0, pnp.exp(1j * z / 2), 0.0],
                    [0.0, 0.0, 1.0],
                ]
            )

            c = pnp.cos(x / 2)
            s = pnp.sin(x / 2) * 1j
            RX_01 = pnp.array([[c, -s, 0.0], [-s, c, 0.0], [0.0, 0.0, 1.0]])

            qml.QutritUnitary(RZ_01, wires=0)
            qml.QutritUnitary(RX_01, wires=1)
            return qml.probs(wires=0)

        res = circuit(0.1, 0.6)

        assert res.shape == expected_shape
        assert circuit.device._shot_vector == shot_vector
        assert circuit.device.shots == total_shots

        # test gradient works
        # TODO: Uncomment after parametric operations are added for qutrits and decomposition
        # for QutritUnitary exists
        # res = qml.jacobian(circuit, argnum=[0, 1])(0.1, 0.6)

    shot_data = [
        [[1, 2, 3, 10], [(1, 1), (2, 1), (3, 1), (10, 1)], (4, 3, 2), 16],
        [
            [1, 2, 2, 2, 10, 1, 1, 5, 1, 1, 1],
            [(1, 1), (2, 3), (10, 1), (1, 2), (5, 1), (1, 3)],
            (11, 3, 2),
            27,
        ],
        [[10, 10, 10], [(10, 3)], (3, 3, 2), 30],
        [[(10, 3)], [(10, 3)], (3, 3, 2), 30],
    ]

    @pytest.mark.autograd
    @pytest.mark.parametrize("shot_list,shot_vector,expected_shape,total_shots", shot_data)
    def test_multiple_probs(
        self, mock_qutrit_device_shots, shot_list, shot_vector, expected_shape, total_shots
    ):
        """Test multiple probability returns"""
        dev = mock_qutrit_device_shots(wires=2, shots=shot_list)

        @qml.qnode(dev)
        def circuit(U):
            qml.QutritUnitary(np.eye(3), wires=0)
            qml.QutritUnitary(np.eye(3), wires=0)
            qml.QutritUnitary(U, wires=[0, 1])
            return qml.probs(wires=0), qml.probs(wires=1)

        res = circuit(pnp.eye(9))

        assert res.shape == expected_shape
        assert circuit.device._shot_vector == shot_vector
        assert circuit.device.shots == total_shots

        # test gradient works
        # TODO: Uncomment after parametric operations are added for qutrits and decomposition
        # for QutritUnitary exists
        # res = qml.jacobian(circuit, argnum=[0])(pnp.eye(9, dtype=np.complex128))


class TestUnimplemented:
    """Tests for class methods that aren't implemented

    These tests are for reaching 100% coverage of :class:`pennylane.QutritDevice`, as the
    methods/properties being tested here have been overriden from :class:`pennylane.QubitDevice`
    to avoid unexpected behaviour, but do not yet have working implementations.
    """

    def test_adjoint_jacobian(self, mock_qutrit_device):
        """Test that adjoint_jacobian is unimplemented"""
        dev = mock_qutrit_device()
        tape = qml.tape.QuantumTape()

        with pytest.raises(NotImplementedError):
            dev.adjoint_jacobian(tape)

    def test_state(self, mock_qutrit_device):
        """Test that state is unimplemented"""
        dev = mock_qutrit_device()

        with pytest.raises(NotImplementedError):
            dev.state()

    def test_vn_entropy(self, mock_qutrit_device):
        """Test that vn_entropy is unimplemented"""
        dev = mock_qutrit_device()

        with pytest.raises(qml.QuantumFunctionError, match="Unsupported return type"):
            dev.vn_entropy(wires=0, log_base=3)

    def test_density_matrix(self, mock_qutrit_device):
        """Test that vn_entropy is unimplemented"""
        dev = mock_qutrit_device()

        with pytest.raises(qml.QuantumFunctionError, match="Unsupported return type"):
            dev.density_matrix(wires=0)

    def test_mutual_info(self, mock_qutrit_device):
        """Test that mutual_info is unimplemented"""
        dev = mock_qutrit_device()

        with pytest.raises(qml.QuantumFunctionError, match="Unsupported return type"):
            dev.mutual_info(0, 1, log_base=3)<|MERGE_RESOLUTION|>--- conflicted
+++ resolved
@@ -21,11 +21,7 @@
 from scipy.stats import unitary_group
 
 import pennylane as qml
-<<<<<<< HEAD
 from pennylane import DeviceError, QuantumFunctionError, QubitDevice, QutritDevice
-=======
-from pennylane import DeviceError, QubitDevice, QutritDevice
->>>>>>> bdff3e81
 from pennylane import numpy as pnp
 from pennylane.measurements import (
     Counts,
@@ -35,13 +31,9 @@
     Sample,
     State,
     Variance,
-<<<<<<< HEAD
-)
-=======
     state,
 )
 from pennylane.tape import QuantumScript
->>>>>>> bdff3e81
 from pennylane.wires import Wires
 
 
