--- conflicted
+++ resolved
@@ -98,17 +98,6 @@
         H = ParametrizedHamiltonian(coeffs, ops)
         ev = ParametrizedEvolution(H=H, params=None, t=2)
         assert ev.dense is False
-<<<<<<< HEAD
-        assert ev(params=None, t=2).dense is False  # Test that calling inherits the dense keyword
-
-        ev2 = ParametrizedEvolution(H=H, params=None, t=2, dense=True)
-        assert ev2.dense is True
-        assert ev2(params=None, t=2).dense is True  # Test that calling inherits the dense keyword
-
-        ev3 = ParametrizedEvolution(H=H, params=None, t=2, dense=False)
-        assert ev3.dense is False
-        assert ev3(params=None, t=2).dense is False  # Test that calling inherits the dense keyword
-=======
         assert ev(params=[], t=2).dense is False  # Test that calling inherits the dense keyword
 
         ev2 = ParametrizedEvolution(H=H, params=None, t=2, dense=True)
@@ -118,7 +107,6 @@
         ev3 = ParametrizedEvolution(H=H, params=None, t=2, dense=False)
         assert ev3.dense is False
         assert ev3(params=[], t=2).dense is False  # Test that calling inherits the dense keyword
->>>>>>> e1cc3546
 
     @pytest.mark.parametrize("ret_intmdt, comp", ([False, False], [True, False], [True, True]))
     def test_return_intermediate_and_complementary(self, ret_intmdt, comp):
